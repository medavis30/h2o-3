import sys
sys.path.insert(1,"../../")
import h2o
from tests import pyunit_utils




def pyunit_assign():

    pros = h2o.import_file(pyunit_utils.locate("smalldata/prostate/prostate.csv"))
    pq = pros.quantile()

    PSA_outliers = pros[pros["PSA"] <= pq[1,1] or pros["PSA"] >= pq[1,9]]
    PSA_outliers = h2o.assign(PSA_outliers, "PSA.outliers")
    print pros.head()
    print PSA_outliers.head()
<<<<<<< HEAD
    assert PSA_outliers._id == "PSA.outliers", "Expected frame id to be PSA.outliers, but got {0}".format(PSA_outliers._id)
=======
    assert PSA_outliers.frame_id == "PSA.outliers", "Expected frame id to be PSA.outliers, but got {0}".format(PSA_outliers.frame_id)
>>>>>>> 09779bb7



if __name__ == "__main__":
    pyunit_utils.standalone_test(pyunit_assign)
else:
    pyunit_assign()<|MERGE_RESOLUTION|>--- conflicted
+++ resolved
@@ -15,11 +15,7 @@
     PSA_outliers = h2o.assign(PSA_outliers, "PSA.outliers")
     print pros.head()
     print PSA_outliers.head()
-<<<<<<< HEAD
-    assert PSA_outliers._id == "PSA.outliers", "Expected frame id to be PSA.outliers, but got {0}".format(PSA_outliers._id)
-=======
     assert PSA_outliers.frame_id == "PSA.outliers", "Expected frame id to be PSA.outliers, but got {0}".format(PSA_outliers.frame_id)
->>>>>>> 09779bb7
 
 
 
