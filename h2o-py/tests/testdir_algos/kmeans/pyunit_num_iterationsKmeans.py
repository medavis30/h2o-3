--- conflicted
+++ resolved
@@ -11,13 +11,7 @@
     prostate_km_h2o = h2o.kmeans(x=prostate_h2o[1:], k=3, max_iterations=2)
     num_iterations = prostate_km_h2o.num_iterations()
     #TODO: is there and off-by-one error here?
-<<<<<<< HEAD
-    # does it sometimes only take 3 iterations depending on the center init?
-    # change the max iters above to 2 (to get 3 here)
-    assert num_iterations == 3, "Expected 3 iterations, but got {0}".format(num_iterations)
-=======
     assert num_iterations <= 4, "Expected 4 iterations, but got {0}".format(num_iterations)
->>>>>>> 99e027a3
 
 if __name__ == "__main__":
     h2o.run_test(sys.argv, km_num_iterations)