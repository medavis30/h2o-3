# -*- encoding: utf-8 -*-
"""
h2o -- module for using H2O services.

:copyright: (c) 2016 H2O.ai
:license:   Apache License Version 2.0 (see LICENSE for details)
"""
from __future__ import absolute_import, division, print_function, unicode_literals

import logging
import os
import warnings
import webbrowser

from .backend import H2OConnection
from .backend import H2OConnectionConf
from .backend import H2OLocalServer
from .base import Keyed
from .estimators.deeplearning import H2OAutoEncoderEstimator
from .estimators.deeplearning import H2ODeepLearningEstimator
from .estimators.deepwater import H2ODeepWaterEstimator
from .estimators.xgboost import H2OXGBoostEstimator
from .estimators.generic import H2OGenericEstimator
from .estimators.gbm import H2OGradientBoostingEstimator
from .estimators.glm import H2OGeneralizedLinearEstimator
from .estimators.glrm import H2OGeneralizedLowRankEstimator
from .estimators.kmeans import H2OKMeansEstimator
from .estimators.naive_bayes import H2ONaiveBayesEstimator
from .estimators.pca import H2OPrincipalComponentAnalysisEstimator
from .estimators.random_forest import H2ORandomForestEstimator
from .estimators.stackedensemble import H2OStackedEnsembleEstimator
from .estimators.word2vec import H2OWord2vecEstimator
from .estimators.isolation_forest import H2OIsolationForestEstimator
from .exceptions import H2OConnectionError, H2OValueError
from .expr import ExprNode
from .frame import H2OFrame
from .grid.grid_search import H2OGridSearch
from .job import H2OJob
from .model.model_base import ModelBase
from .transforms.decomposition import H2OSVD
from .utils.config import H2OConfigReader
from .utils.compatibility import *  # NOQA
from .utils.shared_utils import check_frame_id, deprecated, gen_header, py_tmp_key, quoted
from .utils.typechecks import assert_is_type, assert_satisfies, BoundInt, BoundNumeric, I, is_type, numeric, U

logging.basicConfig()

# An IPython deprecation warning is triggered after h2o.init(). Remove this once the deprecation has been resolved
warnings.filterwarnings('ignore', category=DeprecationWarning, module='.*/IPython/.*')


h2oconn = None  # type: H2OConnection


def connect(server=None, url=None, ip=None, port=None,
            https=None, verify_ssl_certificates=None, cacert=None,
            auth=None, proxy=None, cookies=None, verbose=True, config=None):
    """
    Connect to an existing H2O server, remote or local.

    There are two ways to connect to a server: either pass a `server` parameter containing an instance of
    an H2OLocalServer, or specify `ip` and `port` of the server that you want to connect to.

    :param server: An H2OLocalServer instance to connect to (optional).
    :param url: Full URL of the server to connect to (can be used instead of `ip` + `port` + `https`).
    :param ip: The ip address (or host name) of the server where H2O is running.
    :param port: Port number that H2O service is listening to.
    :param https: Set to True to connect via https:// instead of http://.
    :param verify_ssl_certificates: When using https, setting this to False will disable SSL certificates verification.
    :param cacert: Path to a CA bundle file or a directory with certificates of trusted CAs (optional).
    :param auth: Either a (username, password) pair for basic authentication, an instance of h2o.auth.SpnegoAuth
                 or one of the requests.auth authenticator objects.
    :param proxy: Proxy server address.
    :param cookies: Cookie (or list of) to add to request
    :param verbose: Set to False to disable printing connection status messages.
    :param connection_conf: Connection configuration object encapsulating connection parameters.
    :returns: the new :class:`H2OConnection` object.

    :examples:

    >>> python
    >>> import h2o
    >>> ipA = "127.0.0.1"
    >>> portN = "54321"
    >>> urlS = "http://127.0.0.1:54321"
    >>> connect_type=h2o.connect(ip=ipA, port=portN, verbose=True)
    # or
    >>> connect_type2 = h2o.connect(url=urlS, https=True, verbose=True)

    """
    global h2oconn
    if config:
        if "connect_params" in config:
            h2oconn = _connect_with_conf(config["connect_params"])
        else:
            h2oconn = _connect_with_conf(config)
    else:
        h2oconn = H2OConnection.open(server=server, url=url, ip=ip, port=port, https=https,
                                     auth=auth, verify_ssl_certificates=verify_ssl_certificates, cacert=cacert,
                                     proxy=proxy, cookies=cookies,
                                     verbose=verbose)
        if verbose:
            h2oconn.cluster.show_status()
    return h2oconn


def api(endpoint, data=None, json=None, filename=None, save_to=None):
    """
    Perform a REST API request to a previously connected server.

    This function is mostly for internal purposes, but may occasionally be useful for direct access to
    the backend H2O server. It has same parameters as :meth:`H2OConnection.request <h2o.backend.H2OConnection.request>`.

    :examples:

    >>> res = h2o.api("GET /3/NetworkTest")
    >>> res["table"].show()
    """
    # type checks are performed in H2OConnection class
    _check_connection()
    return h2oconn.request(endpoint, data=data, json=json, filename=filename, save_to=save_to)



def connection():
    """Return the current :class:`H2OConnection` handler.

    :examples:

    >>> temp = h2o.connection()
    >>> temp
    """
    return h2oconn


def version_check():
    """Used to verify that h2o-python module and the H2O server are compatible with each other."""
    from .__init__ import __version__ as ver_pkg
    ci = h2oconn.cluster
    if not ci:
        raise H2OConnectionError("Connection not initialized. Did you run h2o.connect()?")
    ver_h2o = ci.version
    if ver_pkg == "SUBST_PROJECT_VERSION": ver_pkg = "UNKNOWN"
    if str(ver_h2o) != str(ver_pkg):
        branch_name_h2o = ci.branch_name
        build_number_h2o = ci.build_number
        if build_number_h2o is None or build_number_h2o == "unknown":
            raise H2OConnectionError(
                "Version mismatch. H2O is version {0}, but the h2o-python package is version {1}. "
                "Upgrade H2O and h2o-Python to latest stable version - "
                "http://h2o-release.s3.amazonaws.com/h2o/latest_stable.html"
                "".format(ver_h2o, ver_pkg))
        elif build_number_h2o == "99999":
            raise H2OConnectionError(
                "Version mismatch. H2O is version {0}, but the h2o-python package is version {1}. "
                "This is a developer build, please contact your developer."
                "".format(ver_h2o, ver_pkg))
        else:
            raise H2OConnectionError(
                "Version mismatch. H2O is version {0}, but the h2o-python package is version {1}. "
                "Install the matching h2o-Python version from - "
                "http://h2o-release.s3.amazonaws.com/h2o/{2}/{3}/index.html."
                "".format(ver_h2o, ver_pkg, branch_name_h2o, build_number_h2o))
    # Check age of the install
    if ci.build_too_old:
        print("Warning: Your H2O cluster version is too old ({})! Please download and install the latest "
              "version from http://h2o.ai/download/".format(ci.build_age))


def init(url=None, ip=None, port=None, name=None, https=None, cacert=None, insecure=None, username=None, password=None,
         cookies=None, proxy=None, start_h2o=True, nthreads=-1, ice_root=None, log_dir=None, log_level=None,
         enable_assertions=True, max_mem_size=None, min_mem_size=None, strict_version_check=None, ignore_config=False,
         extra_classpath=None, jvm_custom_args=None, bind_to_localhost=True, **kwargs):
    """
    Attempt to connect to a local server, or if not successful start a new server and connect to it.

    :param url: Full URL of the server to connect to (can be used instead of `ip` + `port` + `https`).
    :param ip: The ip address (or host name) of the server where H2O is running.
    :param port: Port number that H2O service is listening to.
    :param name: Cluster name. If None while connecting to an existing cluster it will not check the cluster name.
                 If set then will connect only if the target cluster name matches. If no instance is found and decides to start a local
                 one then this will be used as the cluster name or a random one will be generated if set to None.
    :param https: Set to True to connect via https:// instead of http://.
    :param cacert: Path to a CA bundle file or a directory with certificates of trusted CAs (optional).
    :param insecure: When using https, setting this to True will disable SSL certificates verification.
    :param username: Username and
    :param password: Password for basic authentication.
    :param cookies: Cookie (or list of) to add to each request.
    :param proxy: Proxy server address.
    :param start_h2o: If False, do not attempt to start an h2o server when connection to an existing one failed.
    :param nthreads: "Number of threads" option when launching a new h2o server.
    :param ice_root: Directory for temporary files for the new h2o server.
    :param log_dir: Directory for H2O logs to be stored if a new instance is started. Ignored if connecting to an existing node.
    :param log_level: The logger level for H2O if a new instance is started. One of TRACE,DEBUG,INFO,WARN,ERRR,FATA. Default is INFO. Ignored if connecting to an existing node.
    :param enable_assertions: Enable assertions in Java for the new h2o server.
    :param max_mem_size: Maximum memory to use for the new h2o server. Integer input will be evaluated as gigabytes.  Other units can be specified by passing in a string (e.g. "160M" for 160 megabytes).
    :param min_mem_size: Minimum memory to use for the new h2o server. Integer input will be evaluated as gigabytes.  Other units can be specified by passing in a string (e.g. "160M" for 160 megabytes).
    :param strict_version_check: If True, an error will be raised if the client and server versions don't match.
    :param ignore_config: Indicates whether a processing of a .h2oconfig file should be conducted or not. Default value is False.
    :param extra_classpath: List of paths to libraries that should be included on the Java classpath when starting H2O from Python.
    :param kwargs: (all other deprecated attributes)
    :param jvm_custom_args: Customer, user-defined argument's for the JVM H2O is instantiated in. Ignored if there is an instance of H2O already running and the client connects to it.
<<<<<<< HEAD

    :examples:

    >>> python
    >>> import h2o
    >>> h2o.init()
=======
    :param bind_to_localhost: A flag indicating whether access to the H2O instance should be restricted to the local machine (default) or if it can be reached from other computers on the network.
>>>>>>> e36b3f74
    """
    global h2oconn
    assert_is_type(url, str, None)
    assert_is_type(ip, str, None)
    assert_is_type(port, int, str, None)
    assert_is_type(name, str, None)
    assert_is_type(https, bool, None)
    assert_is_type(insecure, bool, None)
    assert_is_type(username, str, None)
    assert_is_type(password, str, None)
    assert_is_type(cookies, str, [str], None)
    assert_is_type(proxy, {str: str}, None)
    assert_is_type(start_h2o, bool, None)
    assert_is_type(nthreads, int)
    assert_is_type(ice_root, str, None)
    assert_is_type(log_dir, str, None)
    assert_is_type(log_level, str, None)
    assert_satisfies(log_level, log_level in [None, "TRACE", "DEBUG", "INFO", "WARN", "ERRR", "FATA"])
    assert_is_type(enable_assertions, bool)
    assert_is_type(max_mem_size, int, str, None)
    assert_is_type(min_mem_size, int, str, None)
    assert_is_type(strict_version_check, bool, None)
    assert_is_type(extra_classpath, [str], None)
    assert_is_type(jvm_custom_args, [str], None)
    assert_is_type(bind_to_localhost, bool)
    assert_is_type(kwargs, {"proxies": {str: str}, "max_mem_size_GB": int, "min_mem_size_GB": int,
                            "force_connect": bool, "as_port": bool})

    def get_mem_size(mmint, mmgb):
        if not mmint:  # treat 0 and "" as if they were None
            if mmgb is None: return None
            return mmgb << 30
        if is_type(mmint, int):
            # If the user gives some small number just assume it's in Gigabytes...
            if mmint < 1000: return mmint << 30
            return mmint
        if is_type(mmint, str):
            last = mmint[-1].upper()
            num = mmint[:-1]
            if not (num.isdigit() and last in "MGT"):
                raise H2OValueError("Wrong format for a *_memory_size argument: %s (should be a number followed by "
                                    "a suffix 'M', 'G' or 'T')" % mmint)
            if last == "T": return int(num) << 40
            if last == "G": return int(num) << 30
            if last == "M": return int(num) << 20

    scheme = "https" if https else "http"
    proxy = proxy[scheme] if proxy is not None and scheme in proxy else \
        kwargs["proxies"][scheme] if "proxies" in kwargs and scheme in kwargs["proxies"] else None
    mmax = get_mem_size(max_mem_size, kwargs.get("max_mem_size_GB"))
    mmin = get_mem_size(min_mem_size, kwargs.get("min_mem_size_GB"))
    auth = (username, password) if username and password else None
    check_version = True
    verify_ssl_certificates = not insecure

    # Apply the config file if ignore_config=False
    if not ignore_config:
        config = H2OConfigReader.get_config()
        if url is None and ip is None and port is None and https is None and "init.url" in config:
            url = config["init.url"]
        if proxy is None and "init.proxy" in config:
            proxy = config["init.proxy"]
        if cookies is None and "init.cookies" in config:
            cookies = config["init.cookies"].split(";")
        if auth is None and "init.username" in config and "init.password" in config:
            auth = (config["init.username"], config["init.password"])
        if strict_version_check is None:
            if "init.check_version" in config:
                check_version = config["init.check_version"].lower() != "false"
            elif os.environ.get("H2O_DISABLE_STRICT_VERSION_CHECK"):
                check_version = False
        else:
            check_version = strict_version_check
        # Note: `verify_ssl_certificates` is never None at this point => use `insecure` to check for None/default input)
        if insecure is None and "init.verify_ssl_certificates" in config:
            verify_ssl_certificates = config["init.verify_ssl_certificates"].lower() != "false"
        if cacert is None:
            if "init.cacert" in config:
                cacert = config["init.cacert"]

    assert_is_type(verify_ssl_certificates, bool)

    if not start_h2o:
        print("Warning: if you don't want to start local H2O server, then use of `h2o.connect()` is preferred.")
    try:
        h2oconn = H2OConnection.open(url=url, ip=ip, port=port, name=name, https=https,
                                     verify_ssl_certificates=verify_ssl_certificates, cacert=cacert,
                                     auth=auth, proxy=proxy,cookies=cookies, verbose=True,
                                     _msgs=("Checking whether there is an H2O instance running at {url} ",
                                            "connected.", "not found."))
    except H2OConnectionError:
        # Backward compatibility: in init() port parameter really meant "baseport" when starting a local server...
        if port and not str(port).endswith("+") and not kwargs.get("as_port", False):
            port = str(port) + "+"
        if not start_h2o: raise
        if ip and not (ip == "localhost" or ip == "127.0.0.1"):
            raise H2OConnectionError('Can only start H2O launcher if IP address is localhost.')
        hs = H2OLocalServer.start(nthreads=nthreads, enable_assertions=enable_assertions, max_mem_size=mmax,
                                  min_mem_size=mmin, ice_root=ice_root, log_dir=log_dir, log_level=log_level,
                                  port=port, name=name,
                                  extra_classpath=extra_classpath, jvm_custom_args=jvm_custom_args,
                                  bind_to_localhost=bind_to_localhost)
        h2oconn = H2OConnection.open(server=hs, https=https, verify_ssl_certificates=verify_ssl_certificates,
                                     cacert=cacert, auth=auth, proxy=proxy,cookies=cookies, verbose=True)
    if check_version:
        version_check()
    h2oconn.cluster.timezone = "UTC"
    h2oconn.cluster.show_status()

def lazy_import(path, pattern=None):
    """
    Import a single file or collection of files.

    :param path: A path to a data file (remote or local).
    :param pattern: Character string containing a regular expression to match file(s) in the folder.
    :returns: either a :class:`H2OFrame` with the content of the provided file, or a list of such frames if
        importing multiple files.

    :examples:

    >>> iris = h2o.lazy_import("http://h2o-public-test-data.s3.amazonaws.com/smalldata/iris/iris_wheader.csv")
    
    """
    assert_is_type(path, str, [str])
    assert_is_type(pattern, str, None)
    paths = [path] if is_type(path, str) else path
    return _import_multi(paths, pattern)


def _import_multi(paths, pattern):
    assert_is_type(paths, [str])
    assert_is_type(pattern, str, None)
    j = api("POST /3/ImportFilesMulti", {"paths": paths, "pattern": pattern})
    if j["fails"]: raise ValueError("ImportFiles of '" + ".".join(paths) + "' failed on " + str(j["fails"]))
    return j["destination_frames"]


def upload_file(path, destination_frame=None, header=0, sep=None, col_names=None, col_types=None,
                na_strings=None, skipped_columns=None):
    """
    Upload a dataset from the provided local path to the H2O cluster.

    Does a single-threaded push to H2O. Also see :meth:`import_file`.

    :param path: A path specifying the location of the data to upload.
    :param destination_frame:  The unique hex key assigned to the imported file. If none is given, a key will
        be automatically generated.
    :param header: -1 means the first line is data, 0 means guess, 1 means first line is header.
    :param sep: The field separator character. Values on each line of the file are separated by
        this character. If not provided, the parser will automatically detect the separator.
    :param col_names: A list of column names for the file.
    :param col_types: A list of types or a dictionary of column names to types to specify whether columns
        should be forced to a certain type upon import parsing. If a list, the types for elements that are
        one will be guessed. The possible types a column may have are:

        - "unknown" - this will force the column to be parsed as all NA
        - "uuid"    - the values in the column must be true UUID or will be parsed as NA
        - "string"  - force the column to be parsed as a string
        - "numeric" - force the column to be parsed as numeric. H2O will handle the compression of the numeric
          data in the optimal manner.
        - "enum"    - force the column to be parsed as a categorical column.
        - "time"    - force the column to be parsed as a time column. H2O will attempt to parse the following
          list of date time formats: (date) "yyyy-MM-dd", "yyyy MM dd", "dd-MMM-yy", "dd MMM yy", (time)
          "HH:mm:ss", "HH:mm:ss:SSS", "HH:mm:ss:SSSnnnnnn", "HH.mm.ss" "HH.mm.ss.SSS", "HH.mm.ss.SSSnnnnnn".
          Times can also contain "AM" or "PM".
    :param na_strings: A list of strings, or a list of lists of strings (one list per column), or a dictionary
        of column names to strings which are to be interpreted as missing values.
    :param skipped_columns: an integer lists of column indices to skip and not parsed into the final frame from the import file.

    :returns: a new :class:`H2OFrame` instance.

    :examples:
    
    >>> iris_df = h2o.upload_file("~/Desktop/repos/h2o-3/smalldata/iris/iris.csv")
    """
    coltype = U(None, "unknown", "uuid", "string", "float", "real", "double", "int", "numeric",
                "categorical", "factor", "enum", "time")
    natype = U(str, [str])
    assert_is_type(path, str)
    assert_is_type(destination_frame, str, None)
    assert_is_type(header, -1, 0, 1)
    assert_is_type(sep, None, I(str, lambda s: len(s) == 1))
    assert_is_type(col_names, [str], None)
    assert_is_type(col_types, [coltype], {str: coltype}, None)
    assert_is_type(na_strings, [natype], {str: natype}, None)
    assert (skipped_columns==None) or isinstance(skipped_columns, list), \
        "The skipped_columns should be an list of column names!"

    check_frame_id(destination_frame)
    if path.startswith("~"):
        path = os.path.expanduser(path)
    return H2OFrame()._upload_parse(path, destination_frame, header, sep, col_names, col_types, na_strings, skipped_columns)


def import_file(path=None, destination_frame=None, parse=True, header=0, sep=None, col_names=None, col_types=None,
                na_strings=None, pattern=None, skipped_columns=None, custom_non_data_line_markers = None):
    """
    Import a dataset that is already on the cluster.

    The path to the data must be a valid path for each node in the H2O cluster. If some node in the H2O cluster
    cannot see the file, then an exception will be thrown by the H2O cluster. Does a parallel/distributed
    multi-threaded pull of the data. The main difference between this method and :func:`upload_file` is that
    the latter works with local files, whereas this method imports remote files (i.e. files local to the server).
    If you running H2O server on your own machine, then both methods behave the same.

    :param path: path(s) specifying the location of the data to import or a path to a directory of files to import
    :param destination_frame: The unique hex key assigned to the imported file. If none is given, a key will be
        automatically generated.
    :param parse: If True, the file should be parsed after import. If False, then a list is returned containing the file path.
    :param header: -1 means the first line is data, 0 means guess, 1 means first line is header.
    :param sep: The field separator character. Values on each line of the file are separated by
        this character. If not provided, the parser will automatically detect the separator.
    :param col_names: A list of column names for the file.
    :param col_types: A list of types or a dictionary of column names to types to specify whether columns
        should be forced to a certain type upon import parsing. If a list, the types for elements that are
        one will be guessed. The possible types a column may have are:

        - "unknown" - this will force the column to be parsed as all NA
        - "uuid"    - the values in the column must be true UUID or will be parsed as NA
        - "string"  - force the column to be parsed as a string
        - "numeric" - force the column to be parsed as numeric. H2O will handle the compression of the numeric
          data in the optimal manner.
        - "enum"    - force the column to be parsed as a categorical column.
        - "time"    - force the column to be parsed as a time column. H2O will attempt to parse the following
          list of date time formats: (date) "yyyy-MM-dd", "yyyy MM dd", "dd-MMM-yy", "dd MMM yy", (time)
          "HH:mm:ss", "HH:mm:ss:SSS", "HH:mm:ss:SSSnnnnnn", "HH.mm.ss" "HH.mm.ss.SSS", "HH.mm.ss.SSSnnnnnn".
          Times can also contain "AM" or "PM".
    :param na_strings: A list of strings, or a list of lists of strings (one list per column), or a dictionary
        of column names to strings which are to be interpreted as missing values.
    :param pattern: Character string containing a regular expression to match file(s) in the folder if `path` is a
        directory.
    :param skipped_columns: an integer list of column indices to skip and not parsed into the final frame from the import file.
    :param custom_non_data_line_markers: If a line in imported file starts with any character in given string it will NOT be imported. Empty string means all lines are imported, None means that default behaviour for given format will be used

    :returns: a new :class:`H2OFrame` instance.

    :examples:
        >>> birds = h2o.import_file("https://s3.amazonaws.com/h2o-public-test-data/smalldata/pca_test/birds.csv")
    """
    coltype = U(None, "unknown", "uuid", "string", "float", "real", "double", "int", "numeric",
                "categorical", "factor", "enum", "time")
    natype = U(str, [str])
    assert_is_type(path, str, [str])
    assert_is_type(pattern, str, None)
    assert_is_type(destination_frame, str, None)
    assert_is_type(parse, bool)
    assert_is_type(header, -1, 0, 1)
    assert_is_type(sep, None, I(str, lambda s: len(s) == 1))
    assert_is_type(col_names, [str], None)
    assert_is_type(col_types, [coltype], {str: coltype}, None)
    assert_is_type(na_strings, [natype], {str: natype}, None)
    assert isinstance(skipped_columns, (type(None), list)), "The skipped_columns should be an list of column names!"
    check_frame_id(destination_frame)
    patharr = path if isinstance(path, list) else [path]
    if any(os.path.split(p)[0] == "~" for p in patharr):
        raise H2OValueError("Paths relative to a current user (~) are not valid in the server environment. "
                            "Please use absolute paths if possible.")
    if not parse:
        return lazy_import(path, pattern)
    else:
        return H2OFrame()._import_parse(path, pattern, destination_frame, header, sep, col_names, col_types, na_strings,
                                        skipped_columns, custom_non_data_line_markers)


def load_grid(grid_file_path):
    """
    Loads previously saved grid with all its models from the same folder
    :param grid_file_path: A string containing the path to the file with grid saved.
     Grid models are expected to be in the same folder.
    :return: An instance of H2OGridSearch
    """

    assert_is_type(grid_file_path, str)
    response = api("POST /3/Grid.bin/import", {"grid_path": grid_file_path})
    return get_grid(response["name"])


def save_grid(grid_directory, grid_id):
    """
    Export a Grid and it's all its models into the given folder
    :param grid_directory: A string containing the path to the folder for the grid to be saved to.
    :param grid_id: A chracter string with identification of the Grid in H2O. 
    """
    assert_is_type(grid_directory, str)
    assert_is_type(grid_id, str)
    api("POST /3/Grid.bin/" + grid_id + "/export", {"grid_directory": grid_directory})
    return grid_directory + "/" + grid_id

def import_hive_table(database=None, table=None, partitions=None, allow_multi_format=False):
    """
    Import Hive table to H2OFrame in memory.

    Make sure to start H2O with Hive on classpath. Uses hive-site.xml on classpath to connect to Hive.

    :param database: Name of Hive database (default database will be used by default)
    :param table: name of Hive table to import
    :param partitions: a list of lists of strings - partition key column values of partitions you want to import.
    :param allow_multi_format: enable import of partitioned tables with different storage formats used. WARNING:
        this may fail on out-of-memory for tables with a large number of small partitions.

    :returns: an :class:`H2OFrame` containing data of the specified Hive table.

    :examples:
    
    >>> basic_import = h2o.import_hive_table("default",
    ...                                      "table_name")
    >>> multi_format_enabled = h2o.import_hive_table("default",
    ...                                              "table_name",
    ...                                              allow_multi_format=True)
    >>> with_partition_filter = h2o.import_hive_table("default",
    ...                                               "table_name",
    ...                                               [["2017", "02"]])
    """
    assert_is_type(database, str, None)
    assert_is_type(table, str)
    assert_is_type(partitions, [[str]], None)
    p = { "database": database, "table": table, "partitions": partitions, "allow_multi_format": allow_multi_format }
    j = H2OJob(api("POST /3/ImportHiveTable", data=p), "Import Hive Table").poll()
    return get_frame(j.dest_key)


def import_sql_table(connection_url, table, username, password, columns=None, optimize=True, fetch_mode=None):
    """
    Import SQL table to H2OFrame in memory.

    Assumes that the SQL table is not being updated and is stable.
    Runs multiple SELECT SQL queries concurrently for parallel ingestion.
    Be sure to start the h2o.jar in the terminal with your downloaded JDBC driver in the classpath::

        java -cp <path_to_h2o_jar>:<path_to_jdbc_driver_jar> water.H2OApp

    Also see :func:`import_sql_select`.
    Currently supported SQL databases are MySQL, PostgreSQL, MariaDB, Hive, Oracle and Microsoft SQL.

    :param connection_url: URL of the SQL database connection as specified by the Java Database Connectivity (JDBC)
        Driver. For example, "jdbc:mysql://localhost:3306/menagerie?&useSSL=false"
    :param table: name of SQL table
    :param columns: a list of column names to import from SQL table. Default is to import all columns.
    :param username: username for SQL server
    :param password: password for SQL server
    :param optimize: DEPRECATED. Ignored - use fetch_mode instead. Optimize import of SQL table for faster imports.
    :param fetch_mode: Set to DISTRIBUTED to enable distributed import. Set to SINGLE to force a sequential read by a single node
        from the database.

    :returns: an :class:`H2OFrame` containing data of the specified SQL table.

    :examples:
        >>> conn_url = "jdbc:mysql://172.16.2.178:3306/ingestSQL?&useSSL=false"
        >>> table = "citibike20k"
        >>> username = "root"
        >>> password = "abc123"
        >>> my_citibike_data = h2o.import_sql_table(conn_url, table, username, password)
    """
    assert_is_type(connection_url, str)
    assert_is_type(table, str)
    assert_is_type(username, str)
    assert_is_type(password, str)
    assert_is_type(columns, [str], None)
    assert_is_type(optimize, bool)
    assert_is_type(fetch_mode, str, None)
    p = {"connection_url": connection_url, "table": table, "username": username, "password": password,
         "fetch_mode": fetch_mode}
    if columns:
        p["columns"] = ", ".join(columns)
    j = H2OJob(api("POST /99/ImportSQLTable", data=p), "Import SQL Table").poll()
    return get_frame(j.dest_key)


def import_sql_select(connection_url, select_query, username, password, optimize=True,
                      use_temp_table=None, temp_table_name=None, fetch_mode=None):
    """
    Import the SQL table that is the result of the specified SQL query to H2OFrame in memory.

    Creates a temporary SQL table from the specified sql_query.
    Runs multiple SELECT SQL queries on the temporary table concurrently for parallel ingestion, then drops the table.
    Be sure to start the h2o.jar in the terminal with your downloaded JDBC driver in the classpath::

      java -cp <path_to_h2o_jar>:<path_to_jdbc_driver_jar> water.H2OApp

    Also see h2o.import_sql_table. Currently supported SQL databases are MySQL, PostgreSQL, MariaDB, Hive, Oracle 
    and Microsoft SQL Server.

    :param connection_url: URL of the SQL database connection as specified by the Java Database Connectivity (JDBC)
        Driver. For example, "jdbc:mysql://localhost:3306/menagerie?&useSSL=false"
    :param select_query: SQL query starting with `SELECT` that returns rows from one or more database tables.
    :param username: username for SQL server
    :param password: password for SQL server
    :param optimize: DEPRECATED. Ignored - use fetch_mode instead. Optimize import of SQL table for faster imports.
    :param use_temp_table: whether a temporary table should be created from select_query
    :param temp_table_name: name of temporary table to be created from select_query
    :param fetch_mode: Set to DISTRIBUTED to enable distributed import. Set to SINGLE to force a sequential read by a single node
        from the database.

    :returns: an :class:`H2OFrame` containing data of the specified SQL query.

    :examples:
        >>> conn_url = "jdbc:mysql://172.16.2.178:3306/ingestSQL?&useSSL=false"
        >>> select_query = "SELECT bikeid from citibike20k"
        >>> username = "root"
        >>> password = "abc123"
        >>> my_citibike_data = h2o.import_sql_select(conn_url, select_query,
        ...                                          username, password)
    """
    assert_is_type(connection_url, str)
    assert_is_type(select_query, str)
    assert_is_type(username, str)
    assert_is_type(password, str)
    assert_is_type(optimize, bool)
    assert_is_type(use_temp_table, bool, None)
    assert_is_type(temp_table_name, str, None)
    assert_is_type(fetch_mode, str, None)
    p = {"connection_url": connection_url, "select_query": select_query, "username": username, "password": password,
         "use_temp_table": use_temp_table, "temp_table_name": temp_table_name, "fetch_mode": fetch_mode}
    j = H2OJob(api("POST /99/ImportSQLTable", data=p), "Import SQL Table").poll()
    return get_frame(j.dest_key)


def parse_setup(raw_frames, destination_frame=None, header=0, separator=None, column_names=None,
                column_types=None, na_strings=None, skipped_columns=None, custom_non_data_line_markers=None):
    """
    Retrieve H2O's best guess as to what the structure of the data file is.

    During parse setup, the H2O cluster will make several guesses about the attributes of
    the data. This method allows a user to perform corrective measures by updating the
    returning dictionary from this method. This dictionary is then fed into `parse_raw` to
    produce the H2OFrame instance.

    :param raw_frames: a collection of imported file frames
    :param destination_frame: The unique hex key assigned to the imported file. If none is given, a key will
        automatically be generated.
    :param header: -1 means the first line is data, 0 means guess, 1 means first line is header.
    :param separator: The field separator character. Values on each line of the file are separated by
        this character. If not provided, the parser will automatically detect the separator.
    :param column_names: A list of column names for the file. If skipped_columns are specified, only list column names
         of columns that are not skipped.
    :param column_types: A list of types or a dictionary of column names to types to specify whether columns
        should be forced to a certain type upon import parsing. If a list, the types for elements that are
        one will be guessed. If skipped_columns are specified, only list column types of columns that are not skipped.
        The possible types a column may have are:

        - "unknown" - this will force the column to be parsed as all NA
        - "uuid"    - the values in the column must be true UUID or will be parsed as NA
        - "string"  - force the column to be parsed as a string
        - "numeric" - force the column to be parsed as numeric. H2O will handle the compression of the numeric
          data in the optimal manner.
        - "enum"    - force the column to be parsed as a categorical column.
        - "time"    - force the column to be parsed as a time column. H2O will attempt to parse the following
          list of date time formats: (date) "yyyy-MM-dd", "yyyy MM dd", "dd-MMM-yy", "dd MMM yy", (time)
          "HH:mm:ss", "HH:mm:ss:SSS", "HH:mm:ss:SSSnnnnnn", "HH.mm.ss" "HH.mm.ss.SSS", "HH.mm.ss.SSSnnnnnn".
          Times can also contain "AM" or "PM".

    :param na_strings: A list of strings, or a list of lists of strings (one list per column), or a dictionary
        of column names to strings which are to be interpreted as missing values.
    :param skipped_columns: an integer lists of column indices to skip and not parsed into the final frame from the import file.
    :param custom_non_data_line_markers: If a line in imported file starts with any character in given string it will NOT be imported. Empty string means all lines are imported, None means that default behaviour for given format will be used

    :returns: a dictionary containing parse parameters guessed by the H2O backend.

    :examples:

    >>> col_headers = ["ID","CAPSULE","AGE","RACE",
    ...                "DPROS","DCAPS","PSA","VOL","GLEASON"]
    >>> col_types=['enum','enum','numeric','enum',
    ...            'enum','enum','numeric','numeric','numeric']
    >>> hex_key = "training_data.hex"
    >>> fraw = h2o.import_file(("http://s3.amazonaws.com/h2o-public-test-data/smalldata/prostate/prostate.csv.zip"),
    ...                         parse=False)
    >>> setup = h2o.parse_setup(fraw,
    ...                         destination_frame=hex_key,
    ...                         header=1,
    ...                         separator=',',
    ...                         column_names=col_headers,
    ...                         column_types=col_types,
    ...                         na_strings=["NA"])
    >>> setup
    """
    coltype = U(None, "unknown", "uuid", "string", "float", "real", "double", "int", "numeric",
                "categorical", "factor", "enum", "time")
    natype = U(str, [str])
    assert_is_type(raw_frames, str, [str])
    assert_is_type(destination_frame, None, str)
    assert_is_type(header, -1, 0, 1)
    assert_is_type(separator, None, I(str, lambda s: len(s) == 1))
    assert_is_type(column_names, [str], None)
    assert_is_type(column_types, [coltype], {str: coltype}, None)
    assert_is_type(na_strings, [natype], {str: natype}, None)
    check_frame_id(destination_frame)

    # The H2O backend only accepts things that are quoted
    if is_type(raw_frames, str): raw_frames = [raw_frames]

    # temporary dictionary just to pass the following information to the parser: header, separator
    kwargs = {"check_header": header, "source_frames": [quoted(frame_id) for frame_id in raw_frames]}
    if separator:
        kwargs["separator"] = ord(separator)

    if custom_non_data_line_markers is not None:
        kwargs["custom_non_data_line_markers"] = custom_non_data_line_markers;

    j = api("POST /3/ParseSetup", data=kwargs)
    if "warnings" in j and j["warnings"]:
        for w in j["warnings"]:
            warnings.warn(w)
    # TODO: really should be url encoding...
    if destination_frame:
        j["destination_frame"] = destination_frame

    parse_column_len = len(j["column_types"]) if skipped_columns is None else (len(j["column_types"])-len(skipped_columns))
    tempColumnNames = j["column_names"] if j["column_names"] is not None else gen_header(j["number_columns"])
    useType = [True]*len(tempColumnNames)
    if skipped_columns is not None:
        useType = [True]*len(tempColumnNames)

        for ind in range(len(tempColumnNames)):
            if ind in skipped_columns:
                useType[ind]=False

    if column_names is not None:
        if not isinstance(column_names, list): raise ValueError("col_names should be a list")
        if (skipped_columns is not None) and len(skipped_columns)>0:
            if (len(column_names)) != parse_column_len:
                raise ValueError(
                    "length of col_names should be equal to the number of columns parsed: %d vs %d"
                    % (len(column_names), parse_column_len))
        else:
            if len(column_names) != len(j["column_types"]): raise ValueError(
                "length of col_names should be equal to the number of columns: %d vs %d"
                % (len(column_names), len(j["column_types"])))
        j["column_names"] = column_names
        counter = 0
        for ind in range(len(tempColumnNames)):
            if useType[ind]:
                tempColumnNames[ind]=column_names[counter]
                counter=counter+1

    if (column_types is not None): # keep the column types to include all columns
        if isinstance(column_types, dict):
            # overwrite dictionary to ordered list of column types. if user didn't specify column type for all names,
            # use type provided by backend
            if j["column_names"] is None:  # no colnames discovered! (C1, C2, ...)
                j["column_names"] = gen_header(j["number_columns"])
            if not set(column_types.keys()).issubset(set(j["column_names"])): raise ValueError(
                "names specified in col_types is not a subset of the column names")
            idx = 0
            column_types_list = []

            for name in tempColumnNames: # column_names may have already been changed
                if name in column_types:
                    column_types_list.append(column_types[name])
                else:
                    column_types_list.append(j["column_types"][idx])
                idx += 1

            column_types = column_types_list

        elif isinstance(column_types, list):
            if len(column_types) != parse_column_len: raise ValueError(
                "length of col_types should be equal to the number of parsed columns")
            # need to expand it out to all columns, not just the parsed ones
            column_types_list = j["column_types"]
            counter = 0
            for ind in range(len(j["column_types"])):
                if useType[ind] and (column_types[counter]!=None):
                    column_types_list[ind]=column_types[counter]
                    counter=counter+1

            column_types = column_types_list
        else:  # not dictionary or list
            raise ValueError("col_types should be a list of types or a dictionary of column names to types")
        j["column_types"] = column_types
    if na_strings is not None:
        if isinstance(na_strings, dict):
            # overwrite dictionary to ordered list of lists of na_strings
            if not j["column_names"]: raise ValueError("column names should be specified")
            if not set(na_strings.keys()).issubset(set(j["column_names"])): raise ValueError(
                "names specified in na_strings is not a subset of the column names")
            j["na_strings"] = [[] for _ in range(len(j["column_names"]))]
            for name, na in na_strings.items():
                idx = j["column_names"].index(name)
                if is_type(na, str): na = [na]
                for n in na: j["na_strings"][idx].append(quoted(n))
        elif is_type(na_strings, [[str]]):
            if len(na_strings) != len(j["column_types"]):
                raise ValueError("length of na_strings should be equal to the number of columns")
            j["na_strings"] = [[quoted(na) for na in col] if col is not None else [] for col in na_strings]
        elif isinstance(na_strings, list):
            j["na_strings"] = [[quoted(na) for na in na_strings]] * len(j["column_types"])
        else:  # not a dictionary or list
            raise ValueError(
                "na_strings should be a list, a list of lists (one list per column), or a dictionary of column "
                "names to strings which are to be interpreted as missing values")

    if skipped_columns is not None:
        if isinstance(skipped_columns, list):
            j["skipped_columns"] = []
            for colidx in skipped_columns:
                if (colidx < 0): raise ValueError("skipped column index cannot be negative")
                j["skipped_columns"].append(colidx)


    # quote column names and column types also when not specified by user
    if j["column_names"]: j["column_names"] = list(map(quoted, j["column_names"]))
    j["column_types"] = list(map(quoted, j["column_types"]))
    return j


def parse_raw(setup, id=None, first_line_is_header=0):
    """
    Parse dataset using the parse setup structure.

    :param setup: Result of ``h2o.parse_setup()``
    :param id: an id for the frame.
    :param first_line_is_header: -1, 0, 1 if the first line is to be used as the header

    :returns: an :class:`H2OFrame` object.

    :examples:

    >>> fraw = h2o.import_file(("http://s3.amazonaws.com/h2o-public-test-data/smalldata/prostate/prostate.csv.zip"),
    ...                         parse=False)
    >>> fhex = h2o.parse_raw(h2o.parse_setup(fraw),
    ...                      id='prostate.csv',
    ...                      first_line_is_header=0)
    >>> fhex.summary()
    """
    assert_is_type(setup, dict)
    assert_is_type(id, str, None)
    assert_is_type(first_line_is_header, -1, 0, 1)
    check_frame_id(id)
    if id:
        setup["destination_frame"] = id
    if first_line_is_header != (-1, 0, 1):
        if first_line_is_header not in (-1, 0, 1): raise ValueError("first_line_is_header should be -1, 0, or 1")
        setup["check_header"] = first_line_is_header
    fr = H2OFrame()
    fr._parse_raw(setup)
    return fr


def assign(data, xid):
    """
    (internal) Assign new id to the frame.

    :param data: an H2OFrame whose id should be changed
    :param xid: new id for the frame.
    :returns: the passed frame.

    :examples:

    >>> old_name = "prostate.csv"
    >>> new_name = "newProstate.csv"
    >>> training_data = h2o.import_file(("http://s3.amazonaws.com/h2o-public-test-data/smalldata/prostate/prostate.csv.zip"),
    ...                                  destination_frame=old_name)
    >>> temp=h2o.assign(training_data, new_name)

    """
    assert_is_type(data, H2OFrame)
    assert_is_type(xid, str)
    assert_satisfies(xid, xid != data.frame_id)
    check_frame_id(xid)
    data._ex = ExprNode("assign", xid, data)._eval_driver(False)
    data._ex._cache._id = xid
    data._ex._children = None
    return data


def deep_copy(data, xid):
    """
    Create a deep clone of the frame ``data``.

    :param data: an H2OFrame to be cloned
    :param xid: (internal) id to be assigned to the new frame.
    :returns: new :class:`H2OFrame` which is the clone of the passed frame.

    :examples:

    >>> training_data = h2o.import_file("http://s3.amazonaws.com/h2o-public-test-data/smalldata/prostate/prostate.csv.zip")
    >>> new_name = "new_frame"
    >>> training_copy = h2o.deep_copy(training_data, new_name)
    >>> training_copy
    """
    assert_is_type(data, H2OFrame)
    assert_is_type(xid, str)
    assert_satisfies(xid, xid != data.frame_id)
    check_frame_id(xid)
    duplicate = data.apply(lambda x: x)
    duplicate._ex = ExprNode("assign", xid, duplicate)._eval_driver(False)
    duplicate._ex._cache._id = xid
    duplicate._ex._children = None
    return duplicate


def get_model(model_id):
    """
    Load a model from the server.

    :param model_id: The model identification in H2O

    :returns: Model object, a subclass of H2OEstimator

    :examples:

    >>> airlines= h2o.import_file("https://s3.amazonaws.com/h2o-public-test-data/smalldata/airlines/allyears2k_headers.zip")
    >>> airlines["Year"]= airlines["Year"].asfactor()
    >>> airlines["Month"]= airlines["Month"].asfactor()
    >>> airlines["DayOfWeek"] = airlines["DayOfWeek"].asfactor()
    >>> airlines["Cancelled"] = airlines["Cancelled"].asfactor()
    >>> airlines['FlightNum'] = airlines['FlightNum'].asfactor()
    >>> predictors = ["Origin", "Dest", "Year", "UniqueCarrier",
    ...               "DayOfWeek", "Month", "Distance", "FlightNum"]
    >>> response = "IsDepDelayed"
    >>> model = H2OGeneralizedLinearEstimator(family="binomial",
    ...                                       alpha=0,
    ...                                       Lambda=1e-5)
    >>> model.train(x=predictors,
    ...             y=response,
    ...             training_frame=airlines)
    >>> model2 = h2o.get_model(model.model_id)
    """
    assert_is_type(model_id, str)
    model_json = api("GET /3/Models/%s" % model_id)["models"][0]
    algo = model_json["algo"]
    if algo == "svd":            m = H2OSVD()
    elif algo == "pca":          m = H2OPrincipalComponentAnalysisEstimator()
    elif algo == "drf":          m = H2ORandomForestEstimator()
    elif algo == "naivebayes":   m = H2ONaiveBayesEstimator()
    elif algo == "kmeans":       m = H2OKMeansEstimator()
    elif algo == "glrm":         m = H2OGeneralizedLowRankEstimator()
    elif algo == "glm":          m = H2OGeneralizedLinearEstimator()
    elif algo == "gbm":          m = H2OGradientBoostingEstimator()
    elif algo == "deepwater":    m = H2ODeepWaterEstimator()
    elif algo == "xgboost":      m = H2OXGBoostEstimator()
    elif algo == "word2vec":     m = H2OWord2vecEstimator()
    elif algo == "generic": m = H2OGenericEstimator()
    elif algo == "deeplearning":
        if model_json["output"]["model_category"] == "AutoEncoder":
            m = H2OAutoEncoderEstimator()
        else:
            m = H2ODeepLearningEstimator()
    elif algo == "stackedensemble": m = H2OStackedEnsembleEstimator()
    elif algo == "isolationforest": m = H2OIsolationForestEstimator()
    else:
        raise ValueError("Unknown algo type: " + algo)
    m._resolve_model(model_id, model_json)
    return m


def get_grid(grid_id):
    """
    Return the specified grid.

    :param grid_id: The grid identification in h2o

    :returns: an :class:`H2OGridSearch` instance.

    :examples:

    >>> from h2o.grid.grid_search import H2OGridSearch
    >>> from h2o.estimators import H2OGradientBoostingEstimator
    >>> airlines= h2o.import_file("https://s3.amazonaws.com/h2o-public-test-data/smalldata/airlines/allyears2k_headers.zip")
    >>> x = ["DayofMonth", "Month"]
    >>> hyper_parameters = {'learn_rate':[0.1,0.2],
    ...                     'max_depth':[2,3],
    ...                     'ntrees':[5,10]}
    >>> search_crit = {'strategy': "RandomDiscrete",
    ...                'max_models': 5,
    ...                'seed' : 1234,
    ...                'stopping_metric' : "AUTO",
    ...                'stopping_tolerance': 1e-2}
    >>> air_grid = H2OGridSearch(H2OGradientBoostingEstimator,
    ...                          hyper_params=hyper_parameters,
    ...                          search_criteria=search_crit)
    >>> air_grid.train(x=x,
    ...                y="IsDepDelayed",
    ...                training_frame=airlines,
    ...                distribution="bernoulli")
    >>> fetched_grid = h2o.get_grid(str(air_grid.grid_id))
    >>> fetched_grid
    """
    assert_is_type(grid_id, str)
    grid_json = api("GET /99/Grids/%s" % grid_id)
    models = [get_model(key["name"]) for key in grid_json["model_ids"]]
    # get first model returned in list of models from grid search to get model class (binomial, multinomial, etc)
    first_model_json = api("GET /3/Models/%s" % grid_json["model_ids"][0]["name"])["models"][0]
    gs = H2OGridSearch(None, {}, grid_id)
    gs._resolve_grid(grid_id, grid_json, first_model_json)
    gs.models = models
    hyper_params = {param: set() for param in gs.hyper_names}
    for param in gs.hyper_names:
        for model in models:
            if isinstance(model.full_parameters[param]["actual_value"], list):
                hyper_params[param].add(model.full_parameters[param]["actual_value"][0])
            else:
                hyper_params[param].add(model.full_parameters[param]["actual_value"])

    hyper_params = {str(param): list(vals) for param, vals in hyper_params.items()}
    gs.hyper_params = hyper_params
    gs.model = model.__class__()
    return gs


def get_frame(frame_id, **kwargs):
    """
    Obtain a handle to the frame in H2O with the frame_id key.

    :param str frame_id: id of the frame to retrieve.
    :returns: an :class:`H2OFrame` object

    :examples:

    >>> from h2o.frame import H2OFrame
    >>> frame1 = h2o.import_file("https://s3.amazonaws.com/h2o-public-test-data/smalldata/gbm_test/titanic.csv")
    >>> frame2 = h2o.get_frame(frame1.frame_id)
    
    """
    assert_is_type(frame_id, str)
    return H2OFrame.get_frame(frame_id, **kwargs)


def no_progress():
    """
    Disable the progress bar from flushing to stdout.

    The completed progress bar is printed when a job is complete so as to demarcate a log file.

    :examples:

    >>> h2o.no_progress()
    >>> airlines= h2o.import_file("https://s3.amazonaws.com/h2o-public-test-data/smalldata/airlines/allyears2k_headers.zip")
    >>> x = ["DayofMonth", "Month"]
    >>> model = H2OGeneralizedLinearEstimator(family="binomial",
    ...                                       alpha=0,
    ...                                       Lambda=1e-5)
    >>> model.train(x=x, y="IsDepDelayed", training_frame=airlines)  
    """
    H2OJob.__PROGRESS_BAR__ = False


def show_progress():
    """Enable the progress bar (it is enabled by default).

    :examples:

    >>> h2o.no_progress()
    >>> airlines= h2o.import_file("https://s3.amazonaws.com/h2o-public-test-data/smalldata/airlines/allyears2k_headers.zip")
    >>> x = ["DayofMonth", "Month"]
    >>> model = H2OGeneralizedLinearEstimator(family="binomial",
    ...                                       alpha=0,
    ...                                       Lambda=1e-5)
    >>> model.train(x=x, y="IsDepDelayed", training_frame=airlines)
    >>> h2o.show_progress()
    >>> model.train(x=x, y="IsDepDelayed", training_frame=airlines)
    """
    H2OJob.__PROGRESS_BAR__ = True


def enable_expr_optimizations(flag):
    """Enable expression tree local optimizations.

    :examples:

    >>> h2o.enable_expr_optimizations(True)
    """
    ExprNode.__ENABLE_EXPR_OPTIMIZATIONS__ = flag


def is_expr_optimizations_enabled():
    """

    :examples:

    >>> h2o.enable_expr_optimizations(True)
    >>> h2o.is_expr_optimizations_enabled()
    >>> h2o.enable_expr_optimizations(False)
    >>> h2o.is_expr_optimizations_enabled()
    """
    return ExprNode.__ENABLE_EXPR_OPTIMIZATIONS__


def log_and_echo(message=""):
    """
    Log a message on the server-side logs.

    This is helpful when running several pieces of work one after the other on a single H2O
    cluster and you want to make a notation in the H2O server side log where one piece of
    work ends and the next piece of work begins.

    Sends a message to H2O for logging. Generally used for debugging purposes.

    :param message: message to write to the log.

    :examples:

    >>> ret = h2o.log_and_echo("Testing h2o.log_and_echo")
    """
    assert_is_type(message, str)
    api("POST /3/LogAndEcho", data={"message": str(message)})


def remove(x, cascade=True):
    """
    Remove object(s) from H2O.

    :param x: H2OFrame, H2OEstimator, or string, or a list of those things: the object(s) or unique id(s)
        pointing to the object(s) to be removed.
    :param cascade: boolean, if set to TRUE (default), the object dependencies (e.g. submodels) are also removed.

    :examples:

    >>> airlines= h2o.import_file("https://s3.amazonaws.com/h2o-public-test-data/smalldata/airlines/allyears2k_headers.zip")
    >>> h2o.remove(airlines)
    >>> airlines
    # Should receive error: "This H2OFrame has been removed."
    """
    item_type = U(str, Keyed)
    assert_is_type(x, item_type, [item_type])
    if not isinstance(x, list): x = [x]
    for xi in x:
        if isinstance(xi, H2OFrame):
            if xi.key is None: return  # Lazy frame, never evaluated, nothing in cluster
            rapids("(rm {})".format(xi.key))
            xi.detach()
        elif isinstance(xi, Keyed):
            api("DELETE /3/DKV/%s" % xi.key, data=dict(cascade=cascade))
            xi.detach()
        else:
            # string may be a Frame key name part of a rapids session... need to call rm thru rapids here
            try:
                rapids("(rm {})".format(xi))
            except:
                api("DELETE /3/DKV/%s" % xi, data=dict(cascade=cascade))


def remove_all(retained=None):
    """
    Removes all objects from H2O with possibility to specify models and frames to retain.
    Retained keys must be keys of models and frames only. For models retained, training and validation frames are retained as well.
    Cross validation models of a retained model are NOT retained automatically, those must be specified explicitely.
    :param retained: Keys of models and frames to retain

    :examples:

    >>> from h2o.estimators import H2OGradientBoostingEstimator
    >>> airlines= h2o.import_file("https://s3.amazonaws.com/h2o-public-test-data/smalldata/airlines/allyears2k_headers.zip")
    >>> gbm = H2OGradientBoostingEstimator(ntrees = 1)
    >>> gbm.train(x = ["Origin", "Dest"],
    ...           y = "IsDepDelayed",
    ...           training_frame=airlines)
    >>> h2o.remove_all([airlines.frame_id,
    ...                 gbm.model_id])
    """

    params = {"retained_keys": retained}
    api(endpoint="DELETE /3/DKV", data=params)


def rapids(expr):
    """
    Execute a Rapids expression.

    :param expr: The rapids expression (ascii string).

    :returns: The JSON response (as a python dictionary) of the Rapids execution.

    :examples:

    >>> rapidTime = h2o.rapids("(getTimeZone)")["string"]
    >>> print(str(rapidTime))
    """
    assert_is_type(expr, str)
    return ExprNode.rapids(expr)


def ls():
    """List keys on an H2O Cluster.

    :examples:

    >>> iris = h2o.import_file("http://h2o-public-test-data.s3.amazonaws.com/smalldata/iris/iris_wheader.csv")
    >>> h2o.ls()
    """
    return H2OFrame._expr(expr=ExprNode("ls")).as_data_frame(use_pandas=True)


def frame(frame_id):
    """
    Retrieve metadata for an id that points to a Frame.

    :param frame_id: the key of a Frame in H2O.

    :returns: dict containing the frame meta-information.

    :examples:

    >>> training_data = h2o.import_file("https://s3.amazonaws.com/h2o-public-test-data/smalldata/junit/cars_20mpg.csv")
    >>> frame_summary = h2o.frame(training_data.frame_id)
    >>> frame_summary
    """
    assert_is_type(frame_id, str)
    return api("GET /3/Frames/%s" % frame_id)


def frames():
    """
    Retrieve all the Frames.

    :returns: Meta information on the frames

    :examples:

    >>> arrestsH2O = h2o.import_file("https://s3.amazonaws.com/h2o-public-test-data/smalldata/pca_test/USArrests.csv")
    >>> h2o.frames()
    """
    return api("GET /3/Frames")


def download_pojo(model, path="", get_jar=True, jar_name=""):
    """
    Download the POJO for this model to the directory specified by path; if path is "", then dump to screen.

    :param model: the model whose scoring POJO should be retrieved.
    :param path: an absolute path to the directory where POJO should be saved.
    :param get_jar: retrieve the h2o-genmodel.jar also (will be saved to the same folder ``path``).
    :param jar_name: Custom name of genmodel jar.
    :returns: location of the downloaded POJO file.

    :examples:

    >>> h2o_df = h2o.import_file("http://s3.amazonaws.com/h2o-public-test-data/smalldata/prostate/prostate.csv.zip")
    >>> h2o_df['CAPSULE'] = h2o_df['CAPSULE'].asfactor()
    >>> from h2o.estimators.glm import H2OGeneralizedLinearEstimator
    >>> binomial_fit = H2OGeneralizedLinearEstimator(family = "binomial")
    >>> binomial_fit.train(y = "CAPSULE",
    ...                    x = ["AGE", "RACE", "PSA", "GLEASON"],
    ...                    training_frame = h2o_df)
    >>> h2o.download_pojo(binomial_fit, path='', get_jar=False)
    """
    assert_is_type(model, ModelBase)
    assert_is_type(path, str)
    assert_is_type(get_jar, bool)

    if not model.have_pojo:
        raise H2OValueError("Export to POJO not supported")

    path = str(os.path.join(path, ''))
    if path == "":
        java_code = api("GET /3/Models.java/%s" % model.model_id)
        print(java_code)
        return None
    else:
        filename = api("GET /3/Models.java/%s" % model.model_id, save_to=path)
        if get_jar:
            if jar_name == "":
                api("GET /3/h2o-genmodel.jar", save_to=os.path.join(path, "h2o-genmodel.jar"))
            else:
                api("GET /3/h2o-genmodel.jar", save_to=os.path.join(path, jar_name))
        return filename


def download_csv(data, filename):
    """
    Download an H2O data set to a CSV file on the local disk.

    Warning: Files located on the H2O server may be very large! Make sure you have enough
    hard drive space to accommodate the entire file.

    :param data: an H2OFrame object to be downloaded.
    :param filename: name for the CSV file where the data should be saved to.

    :examples:

    >>> iris = h2o.load_dataset("iris")
    >>> h2o.download_csv(iris, "iris_delete.csv")
    >>> iris2 = h2o.import_file("iris_delete.csv")
    >>> iris2 = h2o.import_file("iris_delete.csv")
    """
    assert_is_type(data, H2OFrame)
    assert_is_type(filename, str)
    return api("GET /3/DownloadDataset?frame_id=%s&hex_string=false" % data.frame_id, save_to=filename)


def download_all_logs(dirname=".", filename=None, container=None):
    """
    Download H2O log files to disk.

    :param dirname: a character string indicating the directory that the log file should be saved in.
    :param filename: a string indicating the name that the CSV file should be.
                     Note that the default container format is .zip, so the file name must include the .zip extension.
    :param container: a string indicating how to archive the logs, choice of "ZIP" (default) and "LOG"
                      ZIP: individual log files archived in a ZIP package
                      LOG: all log files will be concatenated together in one text file
    :returns: path of logs written in a zip file.

    :examples: The following code will save the zip file `'h2o_log.zip'` in a directory that is one down from where you are currently working into a directory called `your_directory_name`. (Please note that `your_directory_name` should be replaced with the name of the directory that you've created and that already exists.)

        >>> h2o.download_all_logs(dirname='./your_directory_name/', filename = 'h2o_log.zip')

    """
    assert_is_type(dirname, str)
    assert_is_type(filename, str, None)
    assert_is_type(container, "ZIP", "LOG", None)
    type = "/%s" % container if container else ""

    def save_to(resp):
        path = os.path.join(dirname, filename if filename else h2oconn.save_to_detect(resp))
        print("Writing H2O logs to " + path)
        return path

    return api("GET /3/Logs/download%s" % type, save_to=save_to)


def save_model(model, path="", force=False):
    """
    Save an H2O Model object to disk. (Note that ensemble binary models can now be saved using this method.)

    :param model: The model object to save.
    :param path: a path to save the model at (hdfs, s3, local)
    :param force: if True overwrite destination directory in case it exists, or throw exception if set to False.

    :returns: the path of the saved model

    :examples:
        
    >>> from h2o.estimators.glm import H2OGeneralizedLinearEstimator
    >>> h2o_df = h2o.import_file("http://s3.amazonaws.com/h2o-public-test-data/smalldata/prostate/prostate.csv.zip")
    >>> my_model = H2OGeneralizedLinearEstimator(family = "binomial")
    >>> my_model.train(y = "CAPSULE",
    ...                x = ["AGE", "RACE", "PSA", "GLEASON"],
    ...                training_frame = h2o_df)
    >>> h2o.save_model(my_model, path='', force=True)
    """
    assert_is_type(model, ModelBase)
    assert_is_type(path, str)
    assert_is_type(force, bool)
    path = os.path.join(os.getcwd() if path == "" else path, model.model_id)
    return api("GET /99/Models.bin/%s" % model.model_id, data={"dir": path, "force": force})["dir"]


def load_model(path):
    """
    Load a saved H2O model from disk. (Note that ensemble binary models can now be loaded using this method.)

    :param path: the full path of the H2O Model to be imported.

    :returns: an :class:`H2OEstimator` object

    :examples:

    >>> training_data = h2o.import_file("https://s3.amazonaws.com/h2o-public-test-data/smalldata/airlines/allyears2k_headers.zip")
    >>> predictors = ["Origin", "Dest", "Year", "UniqueCarrier",
    ...               "DayOfWeek", "Month", "Distance", "FlightNum"]
    >>> response = "IsDepDelayed"
    >>> model = H2OGeneralizedLinearEstimator(family="binomial",
    ...                                       alpha=0,
    ...                                       Lambda=1e-5)
    >>> model.train(x=predictors,
    ...             y=response,
    ...             training_frame=training_data)
    >>> h2o.save_model(model, path='', force=True)
    >>> h2o.load_model(model)
    """
    assert_is_type(path, str)
    res = api("POST /99/Models.bin/%s" % "", data={"dir": path})
    return get_model(res["models"][0]["model_id"]["name"])


def export_file(frame, path, force=False, sep=",", compression=None, parts=1):
    """
    Export a given H2OFrame to a path on the machine this python session is currently connected to.

    :param frame: the Frame to save to disk.
    :param path: the path to the save point on disk.
    :param force: if True, overwrite any preexisting file with the same path
    :param compression: how to compress the exported dataset (default none; gzip, bzip2 and snappy available)
    :param parts: enables export to multiple 'part' files instead of just a single file.
        Convenient for large datasets that take too long to store in a single file.
        Use parts=-1 to instruct H2O to determine the optimal number of part files or
        specify your desired maximum number of part files. Path needs to be a directory
        when exporting to multiple files, also that directory must be empty.
        Default is ``parts = 1``, which is to export to a single file.

    :examples:

    >>> h2o_df = h2o.import_file("http://h2o-public-test-data.s3.amazonaws.com/smalldata/prostate/prostate.csv")
    >>> h2o_df['CAPSULE'] = h2o_df['CAPSULE'].asfactor()
    >>> rand_vec = h2o_df.runif(1234)
    >>> train = h2o_df[rand_vec <= 0.8]
    >>> valid = h2o_df[(rand_vec > 0.8) & (rand_vec <= 0.9)]
    >>> test = h2o_df[rand_vec > 0.9]
    >>> binomial_fit = H2OGeneralizedLinearEstimator(family = "binomial")
    >>> binomial_fit.train(y = "CAPSULE",
    ...                    x = ["AGE", "RACE", "PSA", "GLEASON"],
    ...                    training_frame = train, validation_frame = valid)
    >>> pred = binomial_fit.predict(test)
    >>> h2o.export_file(pred, "/tmp/pred.csv", force = True)
    """
    assert_is_type(frame, H2OFrame)
    assert_is_type(path, str)
    assert_is_type(sep, I(str, lambda s: len(s) == 1))
    assert_is_type(force, bool)
    assert_is_type(parts, int)
    assert_is_type(compression, str, None)
    H2OJob(api("POST /3/Frames/%s/export" % (frame.frame_id), 
               data={"path": path, "num_parts": parts, "force": force, "compression": compression, "separator": ord(sep)}),
           "Export File").poll()


def cluster():
    """Return :class:`H2OCluster` object describing the backend H2O cluster.

    :examples:

    >>> python
    >>> import h2o
    >>> h2o.init()
    >>> h2o.cluster()
    """
    return h2oconn.cluster if h2oconn else None



def create_frame(frame_id=None, rows=10000, cols=10, randomize=True,
                 real_fraction=None, categorical_fraction=None, integer_fraction=None,
                 binary_fraction=None, time_fraction=None, string_fraction=None,
                 value=0, real_range=100, factors=100, integer_range=100,
                 binary_ones_fraction=0.02, missing_fraction=0.01,
                 has_response=False, response_factors=2, positive_response=False,
                 seed=None, seed_for_column_types=None):
    """
    Create a new frame with random data.

    Creates a data frame in H2O with real-valued, categorical, integer, and binary columns specified by the user.

    :param frame_id: the destination key. If empty, this will be auto-generated.
    :param rows: the number of rows of data to generate.
    :param cols: the number of columns of data to generate. Excludes the response column if has_response is True.
    :param randomize: If True, data values will be randomly generated. This must be True if either
        categorical_fraction or integer_fraction is non-zero.
    :param value: if randomize is False, then all real-valued entries will be set to this value.
    :param real_range: the range of randomly generated real values.
    :param real_fraction: the fraction of columns that are real-valued.
    :param categorical_fraction: the fraction of total columns that are categorical.
    :param factors: the number of (unique) factor levels in each categorical column.
    :param integer_fraction: the fraction of total columns that are integer-valued.
    :param integer_range: the range of randomly generated integer values.
    :param binary_fraction: the fraction of total columns that are binary-valued.
    :param binary_ones_fraction: the fraction of values in a binary column that are set to 1.
    :param time_fraction: the fraction of randomly created date/time columns.
    :param string_fraction: the fraction of randomly created string columns.
    :param missing_fraction: the fraction of total entries in the data frame that are set to NA.
    :param has_response: A logical value indicating whether an additional response column should be prepended to the
        final H2O data frame. If set to True, the total number of columns will be ``cols + 1``.
    :param response_factors: if has_response is True, then this variable controls the type of the "response" column:
        setting response_factors to 1 will generate real-valued response, any value greater or equal than 2 will
        create categorical response with that many categories.
    :param positive_reponse: when response variable is present and of real type, this will control whether it
        contains positive values only, or both positive and negative.
    :param seed: a seed used to generate random values when ``randomize`` is True.
    :param seed_for_column_types: a seed used to generate random column types when ``randomize`` is True.

    :returns: an :class:`H2OFrame` object

    :examples:

    >>> dataset_params = {}
    >>> dataset_params['rows'] = random.sample(list(range(50,150)),1)[0]
    >>> dataset_params['cols'] = random.sample(list(range(3,6)),1)[0]
    >>> dataset_params['categorical_fraction'] = round(random.random(),1)
    >>> left_over = (1 - dataset_params['categorical_fraction'])
    >>> dataset_params['integer_fraction'] =
    ... round(left_over - round(random.uniform(0,left_over),1),1)
    >>> if dataset_params['integer_fraction'] +
    ... dataset_params['categorical_fraction'] == 1:
    ...     if dataset_params['integer_fraction'] >
    ...     dataset_params['categorical_fraction']:
    ...             dataset_params['integer_fraction'] =
    ...             dataset_params['integer_fraction'] - 0.1
    ...     else:   
    ...             dataset_params['categorical_fraction'] =
    ...             dataset_params['categorical_fraction'] - 0.1
    >>> dataset_params['missing_fraction'] = random.uniform(0,0.5)
    >>> dataset_params['has_response'] = False
    >>> dataset_params['randomize'] = True
    >>> dataset_params['factors'] = random.randint(2,5)
    >>> print("Dataset parameters: {0}".format(dataset_params))
    >>> distribution = random.sample(['bernoulli','multinomial',
    ...                               'gaussian','poisson','gamma'], 1)[0]
    >>> if   distribution == 'bernoulli': dataset_params['response_factors'] = 2
    ... elif distribution == 'gaussian':  dataset_params['response_factors'] = 1
    ... elif distribution == 'multinomial': dataset_params['response_factors'] = random.randint(3,5)
    ... else:
    ...     dataset_params['has_response'] = False
    >>> print("Distribution: {0}".format(distribution))
    >>> train = h2o.create_frame(**dataset_params)
    """
    t_fraction = U(None, BoundNumeric(0, 1))
    assert_is_type(frame_id, str, None)
    assert_is_type(rows, BoundInt(1))
    assert_is_type(cols, BoundInt(1))
    assert_is_type(randomize, bool)
    assert_is_type(value, numeric)
    assert_is_type(real_range, BoundNumeric(0))
    assert_is_type(real_fraction, t_fraction)
    assert_is_type(categorical_fraction, t_fraction)
    assert_is_type(integer_fraction, t_fraction)
    assert_is_type(binary_fraction, t_fraction)
    assert_is_type(time_fraction, t_fraction)
    assert_is_type(string_fraction, t_fraction)
    assert_is_type(missing_fraction, t_fraction)
    assert_is_type(binary_ones_fraction, t_fraction)
    assert_is_type(factors, BoundInt(1))
    assert_is_type(integer_range, BoundInt(1))
    assert_is_type(has_response, bool)
    assert_is_type(response_factors, None, BoundInt(1))
    assert_is_type(positive_response, bool)
    assert_is_type(seed, int, None)
    assert_is_type(seed_for_column_types, int, None)
    check_frame_id(frame_id)

    if randomize and value:
        raise H2OValueError("Cannot set data to a `value` if `randomize` is true")

    if (categorical_fraction or integer_fraction) and not randomize:
        raise H2OValueError("`randomize` should be True when either categorical or integer columns are used.")

    # The total column fraction that the user has specified explicitly. This sum should not exceed 1. We will respect
    # all explicitly set fractions, and will auto-select the remaining fractions.
    frcs = [real_fraction, categorical_fraction, integer_fraction, binary_fraction, time_fraction, string_fraction]
    wgts = [0.5, 0.2, 0.2, 0.1, 0.0, 0.0]
    sum_explicit_fractions = sum(0 if f is None else f for f in frcs)
    count_explicit_fractions = sum(0 if f is None else 1 for f in frcs)
    remainder = 1 - sum_explicit_fractions
    if sum_explicit_fractions >= 1 + 1e-10:
        raise H2OValueError("Fractions of binary, integer, categorical, time and string columns should add up "
                            "to a number less than 1.")
    elif sum_explicit_fractions >= 1 - 1e-10:
        # The fractions already add up to almost 1. No need to do anything (the server will absorb the tiny
        # remainder into the real_fraction column).
        pass
    else:
        # sum_explicit_fractions < 1  =>  distribute the remainder among the columns that were not set explicitly
        if count_explicit_fractions == 6:
            raise H2OValueError("Fraction of binary, integer, categorical, time and string columns add up to a "
                                "number less than 1.")
        # Each column type receives a certain part (proportional to column's "weight") of the remaining fraction.
        sum_implicit_weights = sum(wgts[i] if frcs[i] is None else 0 for i in range(6))
        for i, f in enumerate(frcs):
            if frcs[i] is not None: continue
            if sum_implicit_weights == 0:
                frcs[i] = remainder
            else:
                frcs[i] = remainder * wgts[i] / sum_implicit_weights
            remainder -= frcs[i]
            sum_implicit_weights -= wgts[i]
    for i, f in enumerate(frcs):
        if f is None:
            frcs[i] = 0
    real_fraction, categorical_fraction, integer_fraction, binary_fraction, time_fraction, string_fraction = frcs

    parms = {"dest": frame_id if frame_id else py_tmp_key(append=h2oconn.session_id),
             "rows": rows,
             "cols": cols,
             "randomize": randomize,
             "categorical_fraction": categorical_fraction,
             "integer_fraction": integer_fraction,
             "binary_fraction": binary_fraction,
             "time_fraction": time_fraction,
             "string_fraction": string_fraction,
             # "real_fraction" is not provided, the backend computes it as 1 - sum(5 other fractions)
             "value": value,
             "real_range": real_range,
             "factors": factors,
             "integer_range": integer_range,
             "binary_ones_fraction": binary_ones_fraction,
             "missing_fraction": missing_fraction,
             "has_response": has_response,
             "response_factors": response_factors,
             "positive_response": positive_response,
             "seed": -1 if seed is None else seed,
             "seed_for_column_types": -1 if seed_for_column_types is None else seed_for_column_types,
             }
    H2OJob(api("POST /3/CreateFrame", data=parms), "Create Frame").poll()
    return get_frame(parms["dest"])


def interaction(data, factors, pairwise, max_factors, min_occurrence, destination_frame=None):
    """
    Categorical Interaction Feature Creation in H2O.

    Creates a frame in H2O with n-th order interaction features between categorical columns, as specified by
    the user.

    :param data: the H2OFrame that holds the target categorical columns.
    :param factors: factor columns (either indices or column names).
    :param pairwise: If True, create pairwise interactions between factors (otherwise create one
        higher-order interaction). Only applicable if there are 3 or more factors.
    :param max_factors: Max. number of factor levels in pair-wise interaction terms (if enforced, one extra
        catch-all factor will be made).
    :param min_occurrence: Min. occurrence threshold for factor levels in pair-wise interaction terms
    :param destination_frame: a string indicating the destination key. If empty, this will be auto-generated by H2O.

    :returns: :class:`H2OFrame`

    :examples:

    >>> iris = h2o.import_file("http://h2o-public-test-data.s3.amazonaws.com/smalldata/iris/iris_wheader.csv")
    >>> iris = iris.cbind(iris[4] == "Iris-setosa")
    >>> iris[5] = iris[5].asfactor()
    >>> iris.set_name(5,"C6")
    >>> iris = iris.cbind(iris[4] == "Iris-virginica")
    >>> iris[6] = iris[6].asfactor()
    >>> iris.set_name(6, name="C7")
    >>> two_way_interactions = h2o.interaction(iris,
    ...                                        factors=[4,5,6],
    ...                                        pairwise=True,
    ...                                        max_factors=10000,
    ...                                        min_occurrence=1)
    >>> from h2o.utils.typechecks import assert_is_type
    >>> assert_is_type(two_way_interactions, H2OFrame)
    >>> levels1 = two_way_interactions.levels()[0]
    >>> levels2 = two_way_interactions.levels()[1]
    >>> levels3 = two_way_interactions.levels()[2]
    >>> two_way_interactions
    """
    assert_is_type(data, H2OFrame)
    assert_is_type(factors, [str, int])
    assert_is_type(pairwise, bool)
    assert_is_type(max_factors, int)
    assert_is_type(min_occurrence, int)
    assert_is_type(destination_frame, str, None)
    factors = [data.names[n] if is_type(n, int) else n for n in factors]
    parms = {"dest": py_tmp_key(append=h2oconn.session_id) if destination_frame is None else destination_frame,
             "source_frame": data.frame_id,
             "factor_columns": [quoted(f) for f in factors],
             "pairwise": pairwise,
             "max_factors": max_factors,
             "min_occurrence": min_occurrence,
             }
    H2OJob(api("POST /3/Interaction", data=parms), "Interactions").poll()
    return get_frame(parms["dest"])


def as_list(data, use_pandas=True, header=True):
    """
    Convert an H2O data object into a python-specific object.

    WARNING! This will pull all data local!

    If Pandas is available (and use_pandas is True), then pandas will be used to parse the
    data frame. Otherwise, a list-of-lists populated by character data will be returned (so
    the types of data will all be str).

    :param data: an H2O data object.
    :param use_pandas: If True, try to use pandas for reading in the data.
    :param header: If True, return column names as first element in list

    :returns: List of lists (Rows x Columns).

    :examples:

    >>> iris = h2o.import_file("http://h2o-public-test-data.s3.amazonaws.com/smalldata/iris/iris_wheader.csv")
    >>> from h2o.utils.typechecks import assert_is_type
    >>> res1 = h2o.as_list(iris, use_pandas=False)
    >>> assert_is_type(res1, list)
    >>> res1 = list(zip(*res1))
    >>> assert abs(float(res1[0][9]) - 4.4) < 1e-10 and abs(float(res1[1][9]) - 2.9) < 1e-10 and \
    ...     abs(float(res1[2][9]) - 1.4) < 1e-10, "incorrect values"
    >>> res1
    """
    assert_is_type(data, H2OFrame)
    assert_is_type(use_pandas, bool)
    assert_is_type(header, bool)
    return H2OFrame.as_data_frame(data, use_pandas=use_pandas, header=header)


def demo(funcname, interactive=True, echo=True, test=False):
    """
    H2O built-in demo facility.

    :param funcname: A string that identifies the h2o python function to demonstrate.
    :param interactive: If True, the user will be prompted to continue the demonstration after every segment.
    :param echo: If True, the python commands that are executed will be displayed.
    :param test: If True, `h2o.init()` will not be called (used for pyunit testing).

    :example:
        >>> import h2o
        >>> h2o.demo("gbm")
    """
    import h2o.demos as h2odemo
    assert_is_type(funcname, str)
    assert_is_type(interactive, bool)
    assert_is_type(echo, bool)
    assert_is_type(test, bool)

    demo_function = getattr(h2odemo, funcname, None)
    if demo_function and type(demo_function) is type(demo):
        demo_function(interactive, echo, test)
    else:
        print("Demo for %s is not available." % funcname)


def load_dataset(relative_path):
    """Imports a data file within the 'h2o_data' folder.

    :examples:

    >>> fr = h2o.load_dataset("iris")
    """
    assert_is_type(relative_path, str)
    h2o_dir = os.path.split(__file__)[0]
    for possible_file in [os.path.join(h2o_dir, relative_path),
                          os.path.join(h2o_dir, "h2o_data", relative_path),
                          os.path.join(h2o_dir, "h2o_data", relative_path + ".csv")]:
        if os.path.exists(possible_file):
            return upload_file(possible_file)
    # File not found -- raise an error!
    raise H2OValueError("Data file %s cannot be found" % relative_path)


def make_metrics(predicted, actual, domain=None, distribution=None):
    """
    Create Model Metrics from predicted and actual values in H2O.

    :param H2OFrame predicted: an H2OFrame containing predictions.
    :param H2OFrame actuals: an H2OFrame containing actual values.
    :param domain: list of response factors for classification.
    :param distribution: distribution for regression.

    :examples:

    >>> fr = h2o.import_file("http://s3.amazonaws.com/h2o-public-test-data/smalldata/prostate/prostate.csv.zip")
    >>> fr["CAPSULE"] = fr["CAPSULE"].asfactor()
    >>> fr["RACE"] = fr["RACE"].asfactor()
    >>> response = "AGE"
    >>> predictors = list(set(fr.names) - {"ID", response})
    >>> for distr in ["gaussian", "poisson", "laplace", "gamma"]:
    ...     print("distribution: %s" % distr)
    ...     model = H2OGradientBoostingEstimator(distribution=distr,
    ...                                          ntrees=2,
    ...                                          max_depth=3,
    ...                                          min_rows=1,
    ...                                          learn_rate=0.1,
    ...                                          nbins=20)
    ...     model.train(x=predictors,
    ...                 y=response,
    ...                 training_frame=fr)
    ...     predicted = h2o.assign(model.predict(fr), "pred")
    ...     actual = fr[response]
    ...     m0 = model.model_performance(train=True)
    ...     m1 = h2o.make_metrics(predicted, actual, distribution=distr)
    ...     m2 = h2o.make_metrics(predicted, actual)
    >>> print(m0)
    >>> print(m1)
    >>> print(m2)
    """
    assert_is_type(predicted, H2OFrame)
    assert_is_type(actual, H2OFrame)
    # assert predicted.ncol == 1, "`predicted` frame should have exactly 1 column"
    assert actual.ncol == 1, "`actual` frame should have exactly 1 column"
    assert_is_type(distribution, str, None)
    assert_satisfies(actual.ncol, actual.ncol == 1)
    if domain is None and any(actual.isfactor()):
        domain = actual.levels()[0]
    res = api("POST /3/ModelMetrics/predictions_frame/%s/actuals_frame/%s" % (predicted.frame_id, actual.frame_id),
              data={"domain": domain, "distribution": distribution})
    return res["model_metrics"]


def flow():
    """
    Open H2O Flow in your browser.

    :examples:

    >>> python
    >>> import h2o
    >>> h2o.init()
    >>> h2o.flow()

    """
    webbrowser.open(connection().base_url, new = 1)


def _put_key(file_path, dest_key=None, overwrite=True):
    """
    Upload given file into DKV and save it under give key as raw object.

    :param dest_key:  name of destination key in DKV
    :param file_path:  path to file to upload
    :return: key name if object was uploaded successfully
    """
    ret = api("POST /3/PutKey?destination_key={}&overwrite={}".format(dest_key if dest_key else '', overwrite),
              filename=file_path)
    return ret["destination_key"]


def _create_zip_file(dest_filename, *content_list):
    from .utils.shared_utils import InMemoryZipArch
    with InMemoryZipArch(dest_filename) as zip_arch:
        for filename, file_content in content_list:
            zip_arch.append(filename, file_content)
    return dest_filename


def _inspect_methods_separately(obj):
    import inspect
    class_def = "class {}:\n".format(obj.__name__)
    for name, member in inspect.getmembers(obj):
        if inspect.ismethod(member):
            class_def += inspect.getsource(member)
        elif inspect.isfunction(member):
            class_def += inspect.getsource(member)
    return class_def


def _default_source_provider(obj):
    import inspect
    # First try to get source code via inspect
    try:
        return '    '.join(inspect.getsourcelines(obj)[0])
    except (OSError, TypeError):
        # It seems like we are in interactive shell and
        # we do not have access to class source code directly
        # At this point we can:
        # (1) get IPython history and find class definition, or
        # (2) compose body of class from methods, since it is still possible to get
        #     method body
        return _inspect_methods_separately(obj)


def _default_custom_distribution_source_provider(obj):
    from h2o.utils.distributions import CustomDistributionGeneric
    if CustomDistributionGeneric in obj.mro():
        return _inspect_methods_separately(obj)
    else:
        return _default_source_provider(obj)
    

def upload_custom_metric(func, func_file="metrics.py", func_name=None, class_name=None, source_provider=None):
    """
    Upload given metrics function into H2O cluster.

    The metrics can have different representation:
      - class: needs to implement map(pred, act, weight, offset, model), reduce(l, r) and metric(l) methods
      - string: the same as in class case, but the class is given as a string

    :param func:  metric representation: string, class
    :param func_file:  internal name of file to save given metrics representation
    :param func_name:  name for h2o key under which the given metric is saved
    :param class_name: name of class wrapping the metrics function (when supplied as string)
    :param source_provider: a function which provides a source code for given function
    :return: reference to uploaded metrics function

    :examples:
        >>> class CustomMaeFunc:
        >>>     def map(self, pred, act, w, o, model):
        >>>         return [abs(act[0] - pred[0]), 1]
        >>>
        >>>     def reduce(self, l, r):
        >>>         return [l[0] + r[0], l[1] + r[1]]
        >>>
        >>>     def metric(self, l):
        >>>         return l[0] / l[1]
        >>>
        >>> custom_func_str = '''class CustomMaeFunc:
        >>>     def map(self, pred, act, w, o, model):
        >>>         return [abs(act[0] - pred[0]), 1]
        >>>
        >>>     def reduce(self, l, r):
        >>>         return [l[0] + r[0], l[1] + r[1]]
        >>>
        >>>     def metric(self, l):
        >>>         return l[0] / l[1]'''
        >>>
        >>>
        >>> h2o.upload_custom_metric(custom_func_str, class_name="CustomMaeFunc", func_name="mae")
    """
    import tempfile
    import inspect

    # Use default source provider
    if not source_provider:
        source_provider = _default_source_provider

    # The template wraps given metrics representation
    _CFUNC_CODE_TEMPLATE = """# Generated code
import water.udf.CMetricFunc as MetricFunc

# User given metric function as a class implementing
# 3 methods defined by interface CMetricFunc
{}

# Generated user metric which satisfies the interface
# of Java MetricFunc
class {}Wrapper({}, MetricFunc, object):
    pass

"""

    assert_satisfies(func, inspect.isclass(func) or isinstance(func, str),
                     "The argument func needs to be string or class !")
    assert_satisfies(func_file, func_file is not None,
                     "The argument func_file is missing!")
    assert_satisfies(func_file, func_file.endswith('.py'),
                     "The argument func_file needs to end with '.py'")
    code = None
    derived_func_name = None
    module_name = func_file[:-3]
    if isinstance(func, str):
        assert_satisfies(class_name, class_name is not None,
                         "The argument class_name is missing! " +
                         "It needs to reference the class in given string!")
        code = _CFUNC_CODE_TEMPLATE.format(func, class_name, class_name)
        derived_func_name = "metrics_{}".format(class_name)
        class_name = "{}.{}Wrapper".format(module_name, class_name)
    else:
        assert_satisfies(func, inspect.isclass(func), "The parameter `func` should be str or class")
        for method in ['map', 'reduce', 'metric']:
            assert_satisfies(func, method in func.__dict__, "The class `func` needs to define method `{}`".format(method))

        assert_satisfies(class_name, class_name is None,
                         "If class is specified then class_name parameter needs to be None")

        class_name = "{}.{}Wrapper".format(module_name, func.__name__)
        derived_func_name = "metrics_{}".format(func.__name__)
        code = _CFUNC_CODE_TEMPLATE.format(source_provider(func), func.__name__, func.__name__)

    # If the func name is not given, use whatever we can derived from given definition
    if not func_name:
        func_name = derived_func_name
    # Saved into jar file
    tmpdir = tempfile.mkdtemp(prefix="h2o-func")
    func_arch_file = _create_zip_file("{}/func.jar".format(tmpdir), (func_file, code))
    # Upload into K/V
    dest_key = _put_key(func_arch_file, dest_key=func_name)
    # Reference
    return "python:{}={}".format(dest_key, class_name)


def upload_custom_distribution(func, func_file="distributions.py", func_name=None, class_name=None, source_provider=None):
    import tempfile
    import inspect

    # Use default source provider
    if not source_provider:
        source_provider = _default_custom_distribution_source_provider

    # The template wraps given metrics representation
    _CFUNC_CODE_TEMPLATE = """# Generated code
import water.udf.CDistributionFunc as DistributionFunc

# User given metric function as a class implementing
# 4 methods defined by interface CDistributionFunc
{}

# Generated user distribution which satisfies the interface
# of Java DistributionFunc
class {}Wrapper({}, DistributionFunc, object):
    pass

"""

    assert_satisfies(func, inspect.isclass(func) or isinstance(func, str),
                     "The argument func needs to be string or class !")
    assert_satisfies(func_file, func_file is not None,
                     "The argument func_file is missing!")
    assert_satisfies(func_file, func_file.endswith('.py'),
                     "The argument func_file needs to end with '.py'")
    code = None
    derived_func_name = None
    module_name = func_file[:-3]
    if isinstance(func, str):
        assert_satisfies(class_name, class_name is not None,
                         "The argument class_name is missing! " +
                         "It needs to reference the class in given string!")
        code = _CFUNC_CODE_TEMPLATE.format(func, class_name, class_name)
        derived_func_name = "distributions_{}".format(class_name)
        class_name = "{}.{}Wrapper".format(module_name, class_name)
    else:
        assert_satisfies(func, inspect.isclass(func), "The parameter `func` should be str or class")
        for method in ['link', 'init', 'gamma', 'gradient']:
            assert_satisfies(func, method in dir(func), "The class `func` needs to define method `{}`".format(method))
        assert_satisfies(class_name, class_name is None,
                         "If class is specified then class_name parameter needs to be None")

        class_name = "{}.{}Wrapper".format(module_name, func.__name__)
        derived_func_name = "distributions_{}".format(func.__name__)
        code = _CFUNC_CODE_TEMPLATE.format(source_provider(func), func.__name__, func.__name__)

    # If the func name is not given, use whatever we can derived from given definition
    if not func_name:
        func_name = derived_func_name
    # Saved into jar file
    tmpdir = tempfile.mkdtemp(prefix="h2o-func")
    func_arch_file = _create_zip_file("{}/func.jar".format(tmpdir), (func_file, code))
    # Upload into K/V
    dest_key = _put_key(func_arch_file, dest_key=func_name)
    # Reference
    return "python:{}={}".format(dest_key, class_name)


def import_mojo(mojo_path):
    """
    Imports an existing MOJO model as an H2O model.
    
    :param mojo_path: Path to the MOJO archive on the H2O's filesystem
    :return: An H2OGenericEstimator instance embedding given MOJO

    :examples:

    >>> from h2o.estimators import H2OGradientBoostingEstimator
    >>> airlines= h2o.import_file("https://s3.amazonaws.com/h2o-public-test-data/smalldata/airlines/allyears2k_headers.zip")
    >>> model = H2OGradientBoostingEstimator(ntrees = 1)
    >>> model.train(x = ["Origin", "Dest"],
    ...             y = "IsDepDelayed",
    ...             training_frame=airlines)
    >>> original_model_filename = tempfile.mkdtemp()
    >>> original_model_filename = model.download_mojo(original_model_filename)
    >>> mojo_model = h2o.import_mojo(original_model_filename)
    """
    if mojo_path == None:
        raise TypeError("MOJO path may not be None")
    mojo_estimator = H2OGenericEstimator.from_file(mojo_path)
    print(mojo_estimator)
    return mojo_estimator


def upload_mojo(mojo_path):
    """
    Uploads an existing MOJO model from local filesystem into H2O and imports it as an H2O Generic Model. 

    :param mojo_path:  Path to the MOJO archive on the user's local filesystem
    :return: An H2OGenericEstimator instance embedding given MOJO

    :examples:

    >>> >>> from h2o.estimators import H2OGradientBoostingEstimator
    >>> airlines= h2o.import_file("https://s3.amazonaws.com/h2o-public-test-data/smalldata/airlines/allyears2k_headers.zip")
    >>> model = H2OGradientBoostingEstimator(ntrees = 1)
    >>> model.train(x = ["Origin", "Dest"],
    ...             y = "IsDepDelayed",
    ...             training_frame=airlines)
    >>> original_model_filename = tempfile.mkdtemp()
    >>> original_model_filename = model.download_mojo(original_model_filename)
    >>> mojo_model = h2o.upload_mojo(original_model_filename)
    """
    response = api("POST /3/PostFile", filename=mojo_path)
    frame_key = response["destination_frame"]
    mojo_estimator = H2OGenericEstimator(model_key = get_frame(frame_key))
    mojo_estimator.train()
    print(mojo_estimator)
    return mojo_estimator


#-----------------------------------------------------------------------------------------------------------------------
# Private
#-----------------------------------------------------------------------------------------------------------------------

def _check_connection():
    if not h2oconn or not h2oconn.cluster:
        raise H2OConnectionError("Not connected to a cluster. Did you run `h2o.connect()`?")

def _connect_with_conf(conn_conf):
    conf = conn_conf
    if isinstance(conn_conf, dict):
        conf = H2OConnectionConf(config=conn_conf)
    assert_is_type(conf, H2OConnectionConf)

    return connect(url = conf.url, verify_ssl_certificates = conf.verify_ssl_certificates,
                   auth = conf.auth, proxy = conf.proxy,cookies = conf.cookies, verbose = conf.verbose)

#-----------------------------------------------------------------------------------------------------------------------
#  ALL DEPRECATED METHODS BELOW
#-----------------------------------------------------------------------------------------------------------------------

# Deprecated since 2015-10-08
@deprecated("Deprecated, use ``h2o.import_file()``.")
def import_frame():
    """Deprecated."""
    import_file()

# Deprecated since 2015-10-08
@deprecated("Deprecated (converted to a private method).")
def parse():
    """Deprecated."""
    pass

# Deprecated since 2016-08-04
@deprecated("Deprecated, use ``h2o.cluster().show_status()``.")
def cluster_info():
    """Deprecated."""
    _check_connection()
    cluster().show_status()

# Deprecated since 2016-08-04
@deprecated("Deprecated, use ``h2o.cluster().show_status(True)``.")
def cluster_status():
    """Deprecated."""
    _check_connection()
    cluster().show_status(True)

# Deprecated since 2016-08-04
@deprecated("Deprecated, use ``h2o.cluster().shutdown()``.")
def shutdown(prompt=False):
    """Deprecated."""
    _check_connection()
    cluster().shutdown(prompt)

# Deprecated since 2016-08-04
@deprecated("Deprecated, use ``h2o.cluster().network_test()``.")
def network_test():
    """Deprecated."""
    _check_connection()
    cluster().network_test()

# Deprecated since 2016-08-04
@deprecated("Deprecated, use ``h2o.cluster().timezone``.")
def get_timezone():
    """Deprecated."""
    _check_connection()
    return cluster().timezone

# Deprecated since 2016-08-04
@deprecated("Deprecated, set ``h2o.cluster().timezone`` instead.")
def set_timezone(value):
    """Deprecated."""
    _check_connection()
    cluster().timezone = value

# Deprecated since 2016-08-04
@deprecated("Deprecated, use ``h2o.cluster().list_timezones()``.")
def list_timezones():
    """Deprecated."""
    _check_connection()
    return cluster().list_timezones()<|MERGE_RESOLUTION|>--- conflicted
+++ resolved
@@ -200,16 +200,14 @@
     :param extra_classpath: List of paths to libraries that should be included on the Java classpath when starting H2O from Python.
     :param kwargs: (all other deprecated attributes)
     :param jvm_custom_args: Customer, user-defined argument's for the JVM H2O is instantiated in. Ignored if there is an instance of H2O already running and the client connects to it.
-<<<<<<< HEAD
 
     :examples:
 
     >>> python
     >>> import h2o
     >>> h2o.init()
-=======
+
     :param bind_to_localhost: A flag indicating whether access to the H2O instance should be restricted to the local machine (default) or if it can be reached from other computers on the network.
->>>>>>> e36b3f74
     """
     global h2oconn
     assert_is_type(url, str, None)
