--- conflicted
+++ resolved
@@ -471,7 +471,7 @@
       params._lambda = new double[]{0};
       params._alpha = new double[]{0};
       origRes = fr.remove("C55");
-      Vec res = fr.add("C55",origRes.toEnum());
+      Vec res = fr.add("C55",origRes.toCategoricalVec());
       double [] means = new double [res.domain().length];
       long [] bins = res.bins();
       double sumInv = 1.0/ArrayUtils.sum(bins);
@@ -1571,11 +1571,7 @@
       fr.remove("ID").remove();
       DKV.put(fr._key,fr);
       DataInfo dinfo = new DataInfo(Key.make(),fr, null, 1, true, TransformType.NONE, DataInfo.TransformType.NONE, true, false, false, false, false, false);
-<<<<<<< HEAD
-      new GLMIterationTaskTest(null,dinfo,1,params,true,model3.beta(),model3._ymu[0],model3).doAll(dinfo._adaptedFrame);
-      score = model3.score(fr);
-=======
-      GLMIterationTaskTest gtt = (GLMIterationTaskTest)new GLMIterationTaskTest(null,dinfo,1,params,true,model3.beta(),model3._ymu,null,model3).doAll(dinfo._adaptedFrame);
+      GLMIterationTaskTest gtt = (GLMIterationTaskTest)new GLMIterationTaskTest(null,dinfo,1,params,true,model3.beta(),model3._ymu[0],model3).doAll(dinfo._adaptedFrame);
       System.out.println("val1 = " + gtt._val.toString());
       System.out.println("val2 = " + gtt._val2.toString());
       ModelMetrics mm1 = gtt._val .makeModelMetrics(model3, dinfo._adaptedFrame);
@@ -1585,7 +1581,6 @@
       assert mm1.equals(mm2);
 
       model3.score(fr).delete();
->>>>>>> 0ec47226
       mm3 = ModelMetrics.getFromDKV(model3,fr);
 
       assertEquals("mse don't match, " + model3._output._training_metrics._MSE + " != " + mm3._MSE,model3._output._training_metrics._MSE,mm3._MSE,1e-8);
