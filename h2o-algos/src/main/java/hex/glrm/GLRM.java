--- conflicted
+++ resolved
@@ -443,17 +443,9 @@
         // 0) Initialize Y and X matrices
         // Jam A and X into a single frame for distributed computation
         // [A,X,W] A is read-only training data, X is matrix from prior iteration, W is working copy of X this iteration
-<<<<<<< HEAD
-        Vec[] vecs = new Vec[_ncolA + 2*_ncolX];
-        for (int i = 0; i < _ncolA; i++) vecs[i] = _train.vec(i);
-        for (int i = _ncolA; i < vecs.length; i++)
-          vecs[i] = _train.anyVec().makeGaus(_parms._seed);   // By default, initialize X to random Gaussian matrix
-        fr = new Frame(null, vecs);
-=======
         fr = new Frame(_train);
         for (int i = 0; i < _ncolX; i++) fr.add("xcol_" + i, fr.anyVec().makeZero());
         for (int i = 0; i < _ncolX; i++) fr.add("wcol_" + i, fr.anyVec().makeZero());
->>>>>>> 0879da69
         dinfo = new DataInfo(Key.make(), fr, null, 0, true, _parms._transform, DataInfo.TransformType.NONE, false, false, false, /* weights */ false, /* offset */ false, /* fold */ false);
         DKV.put(dinfo._key, dinfo);
 
@@ -776,15 +768,9 @@
       _ncolX = ncolX;
 
       // dinfo contains [A,X,W], but we only use its info on A (cols 1 to ncolA)
-<<<<<<< HEAD
-      assert dinfo._cats <= ncolA;
-      _dinfo = dinfo;
-      _weightId = dinfo._weights ? dinfo.weightChunkId() : -1;
-=======
       assert ncats <= ncolA;
       _ncats = ncats;
       _weightId = weightId;
->>>>>>> 0879da69
       _normSub = normSub;
       _normMul = normMul;
     }
@@ -830,11 +816,7 @@
           double[][] ysub = _yt.getCatBlock(j);
           for(int k = 0; k < _ncolX; k++) {
             for(int c = 0; c < weight.length; c++)
-<<<<<<< HEAD
-              grad[k] += cweight * weight[c] * ytsub[c][k];
-=======
               grad[k] += cweight * weight[c] * ysub[k][c];
->>>>>>> 0879da69
           }
         }
 
@@ -921,26 +903,16 @@
       // _ytnew = new double[_ncolA][_ncolX];
 
       // dinfo contains [A,X,W], but we only use its info on A (cols 1 to ncolA)
-<<<<<<< HEAD
-      assert dinfo._cats <= ncolA;
-      _dinfo = dinfo;
-      _weightId = dinfo._weights ? dinfo.weightChunkId() : -1;
-=======
       assert ncats <= ncolA;
       _ncats = ncats;
       _weightId = weightId;
->>>>>>> 0879da69
       _normSub = normSub;
       _normMul = normMul;
     }
 
     @Override public void map(Chunk[] cs) {
       assert (_ncolA + 2*_ncolX) == cs.length;
-<<<<<<< HEAD
-      _ytnew = new double[_ytold.length][_ncolX];
-=======
       _ytnew = new double[_ytold.nfeatures()][_ncolX];
->>>>>>> 0879da69
       Chunk chkweight = _weightId >= 0 ? cs[_weightId]:new C0DChunk(1,cs[0]._len);
 
       // Categorical columns
@@ -965,11 +937,7 @@
           double[] weight = _parms.mlgrad(xy, (int) a);
           for(int level = 0; level < xy.length; level++) {
             for(int k = 0; k < _ncolX; k++)
-<<<<<<< HEAD
-              _ytnew[idx_ycat(j,level,_dinfo)][k] += cweight * weight[level] * chk_xnew(cs,k,_ncolA,_ncolX).atd(row);
-=======
               _ytnew[_ytold.getCatCidx(j, level)][k] += cweight * weight[level] * chk_xnew(cs,k,_ncolA,_ncolX).atd(row);
->>>>>>> 0879da69
           }
         }
       }
@@ -1055,13 +1023,7 @@
       _regX = regX;
       _loss = _xold_reg = 0;
 
-<<<<<<< HEAD
-      assert dinfo._cats <= ncolA;
-      _dinfo = dinfo;
-      _weightId = dinfo._weights ? dinfo.weightChunkId() : -1;
-=======
       _weightId = weightId;
->>>>>>> 0879da69
       _normSub = normSub;
       _normMul = normMul;
     }
