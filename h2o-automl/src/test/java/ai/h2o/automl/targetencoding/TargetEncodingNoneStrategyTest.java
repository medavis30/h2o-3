package ai.h2o.automl.targetencoding;

import org.junit.After;
import org.junit.BeforeClass;
import org.junit.Test;
import water.TestUtil;
import water.fvec.Frame;
import water.fvec.TestFrameBuilder;
import water.fvec.Vec;
import water.util.TwoDimTable;

import java.util.Map;

public class TargetEncodingNoneStrategyTest extends TestUtil {


  @BeforeClass
  public static void setup() {
    stall_till_cloudsize(1);
  }

  private Frame fr = null;

  @Test
  public void targetEncoderNoneHoldoutApplyingTest() {
    String teColumnName = "ColA";
    String targetColumnName = "ColC";
    String foldColumn = "fold_column";
    fr = new TestFrameBuilder()
            .withName("testFrame")
            .withColNames(teColumnName, "ColB", targetColumnName, foldColumn)
            .withVecTypes(Vec.T_CAT, Vec.T_NUM, Vec.T_CAT, Vec.T_NUM)
            .withDataForCol(0, ar("a", "b", "b", "b", "a"))
            .withDataForCol(1, ard(1, 1, 4, 7, 4))
            .withDataForCol(2, ar("2", "6", "6", "6", "6"))
            .withDataForCol(3, ar(1, 2, 2, 3, 2))
            .build();

    String[] teColumns = {teColumnName};
    TargetEncoder tec = new TargetEncoder(teColumns);

    Map<String, Frame> targetEncodingMap = tec.prepareEncodingMap(fr, targetColumnName, foldColumn);

    Frame resultWithEncoding = tec.applyTargetEncoding(fr, targetColumnName, targetEncodingMap, TargetEncoder.DataLeakageHandlingStrategy.None, foldColumn, false, 0, false, 1234);

    Vec vec = resultWithEncoding.vec(4);
    printOutFrameAsTable(resultWithEncoding);
    Vec expected = dvec(0.5, 1, 1, 1, 0.5);
    assertVecEquals(expected, vec, 1e-5);

    expected.remove();
    encodingMapCleanUp(targetEncodingMap);
    resultWithEncoding.delete();
  }

  @Test
  public void holdoutTypeNoneApplyWithNoiseTest() {
    String teColumnName = "ColA";
    String targetColumnName = "ColC";
    String foldColumn = "fold_column";
    fr = new TestFrameBuilder()
            .withName("testFrame")
            .withColNames(teColumnName, "ColB", targetColumnName, foldColumn)
            .withVecTypes(Vec.T_CAT, Vec.T_NUM, Vec.T_CAT, Vec.T_NUM)
            .withDataForCol(0, ar("a", "b", "b", "b", "a"))
            .withDataForCol(1, ard(1, 1, 4, 7, 4))
            .withDataForCol(2, ar("2", "6", "6", "6", "6"))
            .withDataForCol(3, ar(1, 2, 2, 3, 2))
            .build();

    String[] teColumns = {teColumnName};
    TargetEncoder tec = new TargetEncoder(teColumns);

    Map<String, Frame> targetEncodingMap = tec.prepareEncodingMap(fr, targetColumnName, foldColumn);

    printOutFrameAsTable(targetEncodingMap.get(teColumnName));
    //If we do not pass noise_level as parameter then it will be calculated according to the type of target column. For categorical target column it defaults to 1e-2
    Frame resultWithEncoding = tec.applyTargetEncoding(fr, targetColumnName, targetEncodingMap, TargetEncoder.DataLeakageHandlingStrategy.None, foldColumn, false, false,1234);

    printOutFrameAsTable(resultWithEncoding);
    double expectedDifferenceDueToNoise = 1e-2;
    Vec actualEncodings = resultWithEncoding.vec(4);

    Vec expected = dvec(0.5, 1, 1, 1, 0.5);
    assertVecEquals(expected, actualEncodings, expectedDifferenceDueToNoise);

    expected.remove();
    encodingMapCleanUp(targetEncodingMap);
    resultWithEncoding.delete();
  }

  @Test
  public void endToEndTest() {
    String teColumnName = "ColA";
    String targetColumnName = "ColC";
    Frame training = new TestFrameBuilder()
            .withName("trainingFrame")
            .withColNames(teColumnName, targetColumnName)
            .withVecTypes(Vec.T_CAT, Vec.T_CAT)
            .withDataForCol(0, ar("a", "b", "c", "d", "e", "b", "b"))
            .withDataForCol(1, ar("2", "6", "6", "6", "6", "2", "2"))
            .build();

    Frame holdout = new TestFrameBuilder()
            .withName("holdoutFrame")
            .withColNames(teColumnName, targetColumnName)
            .withVecTypes(Vec.T_CAT, Vec.T_CAT)
            .withDataForCol(0, ar("a", "b", "b", "b", "a"))
            .withDataForCol(1, ar("2", "6", "6", "6", "6"))
            .build();

    String[] teColumns = {teColumnName};
    TargetEncoder tec = new TargetEncoder(teColumns);

    Map<String, Frame> targetEncodingMap = tec.prepareEncodingMap(holdout, targetColumnName, null);

    Frame resultWithEncoding = tec.applyTargetEncoding(training, targetColumnName, targetEncodingMap, TargetEncoder.DataLeakageHandlingStrategy.None, false, 0, false, 1234);

    printOutFrameAsTable(resultWithEncoding);

    Vec vec = resultWithEncoding.vec(2);
    Vec expected = dvec(0.5, 1 ,0.8, 0.8, 0.8, 1, 1);
    assertVecEquals(expected, vec, 1e-5);

    training.delete();
    holdout.delete();
    expected.remove();
    encodingMapCleanUp(targetEncodingMap);
    resultWithEncoding.delete();
  }


  // ------------------------ Multiple columns for target encoding -------------------------------------------------//

  @Test
  public void NoneHoldoutMultipleTEColumnsWithFoldColumnTest() {
    String targetColumnName = "ColC";
    String foldColumn = "fold_column";
    fr = new TestFrameBuilder()
            .withName("testFrame")
            .withColNames("ColA", "ColB", targetColumnName, foldColumn)
            .withVecTypes(Vec.T_CAT, Vec.T_CAT, Vec.T_CAT, Vec.T_NUM)
            .withDataForCol(0, ar("a", "b", "b", "b", "a"))
            .withDataForCol(1, ar("d", "e", "d", "e", "e"))
            .withDataForCol(2, ar("2", "6", "6", "6", "6"))
            .withDataForCol(3, ar(1, 2, 2, 3, 2))
            .build();

    String[] teColumns = {"ColA", "ColB"};
    TargetEncoder tec = new TargetEncoder(teColumns);

    Map<String, Frame> targetEncodingMap = tec.prepareEncodingMap(fr, targetColumnName, foldColumn);

    Frame resultWithEncoding = tec.applyTargetEncoding(fr, targetColumnName, targetEncodingMap, TargetEncoder.DataLeakageHandlingStrategy.None, foldColumn, false, 0, false,1234);

    Vec expectedColAEncodings = dvec(0.5, 1, 1, 1, 0.5);
    printOutFrameAsTable(resultWithEncoding);
    assertVecEquals(expectedColAEncodings, resultWithEncoding.vec(4), 1e-5);

    Vec expectedColBEncodings = dvec(0.5, 1, 0.5, 1, 1);
    assertVecEquals(expectedColBEncodings, resultWithEncoding.vec(5), 1e-5);

    expectedColAEncodings.remove();
    expectedColBEncodings.remove();
    encodingMapCleanUp(targetEncodingMap);
    resultWithEncoding.delete();
  }


  @After
  public void afterEach() {
    if (fr != null) fr.delete();
  }

  private void encodingMapCleanUp(Map<String, Frame> encodingMap) {
    for (Map.Entry<String, Frame> map : encodingMap.entrySet()) {
      map.getValue().delete();
    }
  }
<<<<<<< HEAD
=======

>>>>>>> 51d4a2d4
}<|MERGE_RESOLUTION|>--- conflicted
+++ resolved
@@ -177,8 +177,5 @@
       map.getValue().delete();
     }
   }
-<<<<<<< HEAD
-=======
 
->>>>>>> 51d4a2d4
 }