#'
#'
#' ----------------- Additional Runit Utilities -----------------
#'
#'

#' Hadoop helper
hadoop.namenode.is.accessible <- function() {
    url <- sprintf("http://%s:50070", HADOOP.NAMENODE);
    internal <- url.exists(url, timeout = 5)
    return(internal)
}

#' Locate a file given the pattern <bucket>/<path/to/file>
#' e.g. locate( "smalldata/iris/iris22.csv") returns the absolute path to iris22.csv
locate<-
function(pathStub, root.parent = NULL) {
  if (ON.HADOOP) {
    # Jenkins jobs create symbolic links to smalldata and bigdata on the machine that starts the test. However,
    # in an h2o multinode hadoop cluster scenario, the clustered machines don't know about the symbolic link.
    # Consequently, `locate` needs to return the actual path to the data on the clustered machines. ALL jenkins
    # machines store smalldata and bigdata in /home/0xdiag/. If ON.HADOOP is set by the run.py, the pathStub arg MUST
    # be an immediate subdirectory of /home/0xdiag/. Moreover, the only guaranteed subdirectories of /home/0xdiag/ are
    # smalldata and bigdata.
    path <- normalizePath(paste0("/home/0xdiag/",pathStub))
    if (!file.exists(path)) stop(paste("Could not find the dataset: ", path, sep = ""))
    return(path)
  }
  pathStub <- clean(pathStub)
  bucket <- pathStub[1]
  offset <- pathStub[-1]
  cur.dir <- getwd()

  #recursively ascend until `bucket` is found
  bucket.abspath <- path.compute(cur.dir, bucket, root.parent)
  if (length(offset) != 0) return(paste(c(bucket.abspath, offset), collapse = "/", sep = "/"))
  else return(bucket.abspath)
}

#' Clean a path up: change \ -> /; remove starting './'; split
clean<-
function(p) {
  if (.Platform$file.sep == "/") {
    p <- gsub("[\\]", .Platform$file.sep, p)
    p <- unlist(strsplit(p, .Platform$file.sep))
  } else {
    p <- gsub("/", "\\\\", p)  # is this right?
    p <- unlist(strsplit(p, "\\\\"))
  }
  p
}

#' Compute a path distance.
#'
#' We are looking for a directory `root`. Recursively ascend the directory structure until the root is found.
#' If not found, produce an error.
#'
#' @param cur.dir: the current directory
#' @param root: the directory that is being searched for
#' @param root.parent: if not null, then the `root` must have `root.parent` as immediate parent
#' @return: Return the absolute path to the root.
path.compute<-
function(cur.dir, root, root.parent = NULL) {
  parent.dir  <- dirname(cur.dir)
  parent.name <- basename(parent.dir)

  # root.parent is null
  if (is.null(root.parent)) {

    # first check if cur.dir is root
    if (basename(cur.dir) == root) return(normalizePath(cur.dir))

    # next check if root is in cur.dir somewhere
    if (root %in% dir(cur.dir)) return(normalizePath(paste(cur.dir, .Platform$file.sep, root, sep = "")))

    # the root is the parent
    if (parent.name == root) return(normalizePath(paste(parent.dir, .Platform$file.sep, root, sep = "")))

    # the root is h2o-dev, check the children here (and fail if `root` not found)
    if (parent.name == PROJECT.ROOT || parent.name == "workspace") {
      if (root %in% dir(parent.dir)) return(normalizePath(paste(parent.dir, .Platform$file.sep, root, sep = "")))
      else stop(paste("Could not find the dataset bucket: ", root, sep = "" ))
    }
  # root.parent is not null
  } else {

    # first check if cur.dir is root
    if (basename(cur.dir) == root && parent.name == root.parent) return(normalizePath(cur.dir))

    # next check if root is in cur.dir somewhere (if so, then cur.dir is the parent!)
    if (root %in% dir(cur.dir) && root.parent == basename(cur.dir)) {
      return(normalizePath(paste(cur.dir, .Platform$file.sep, root, sep = ""))) }

    # the root is the parent
    if (parent.name == root && basename(dirname(parent.dir)) == root.parent) {
      return(path.compute(parent.dir, root, root.parent)) }

    # fail if reach h2o-dev
    if (parent.name == PROJECT.ROOT) {
        stop(paste0("Reached the root ", PROJECT.ROOT, ". Didn't find the bucket with the root.parent")) }
  }
  return(path.compute(parent.dir, root, root.parent))
}

#' Load a handful of packages automatically. Runit tests that require additional packages must be loaded explicitly
default.packages <-
function() {
  to_require <- c("jsonlite", "RCurl", "RUnit", "R.utils", "testthat", "ade4", "glmnet", "gbm", "ROCR", "e1071",
                  "tools", "statmod", "fpc", "cluster")
  if (Sys.info()['sysname'] == "Windows") {
    options(RCurlOptions = list(cainfo = system.file("CurlSSL", "cacert.pem", package = "RCurl"))) }
  invisible(lapply(to_require,function(x){require(x,character.only=TRUE,quietly=TRUE,warn.conflicts=FALSE)}))
}

read.zip<-
function(zipfile, exdir,header=T) {
  zipdir <- exdir
  unzip(zipfile, exdir=zipdir)
  files <- list.files(zipdir)
  file <- paste(zipdir, files[1], sep="/")
  read.csv(file,header=header)
}

# returns the directory of the sandbox for the given test.
sandbox<-
function(create=FALSE) {
  Rsandbox <- paste0("./Rsandbox_", basename(TEST.NAME))
  if (create) { dir.create(Rsandbox, showWarnings=FALSE) }
  if (dir.exists(Rsandbox)) { return(normalizePath(Rsandbox))
  } else { Log.err(paste0("Sandbox directory: ",Rsandbox," does not exists")) }
}

# makes a directory in sandbox, one level down
sandboxMakeSubDir<-
function(dirname) {
  if (!is.character(dirname)) Log.err("dirname argument must be of type character")
  subdir <- file.path(sandbox(),dirname,fsep = "\\")
  dir.create(subdir, showWarnings=FALSE)
  return(subdir)
}

# renames sandbox subdir
sandboxRenameSubDir<-
function(oldSubDir,newSubDirName) {
  if (!is.character(oldSubDir)) Log.err("oldSubDir argument must be of type character")
  if (!is.character(newSubDirName)) Log.err("newSubDirName argument must be of type character")
  newSubDir <- file.path(sandbox(),newSubDirName)
  # Real trouble deleting a prior-existing newSubDir on Windows, that was filled with crap.
  # Calling system("rm -rf") seems to work, where calling unlink() would not.
  # Also renaming to an existing but empty directory does not work on windows.
  system(paste0("rm -rf ",newSubDir))
  res <- file.rename(oldSubDir, newSubDir)
  if( !res ) print(paste0("Warning: File rename failed FROM ",oldSubDir," TO ",newSubDir))
  return(newSubDir)
}

Log.info<-
function(m) {
  message <- paste("[INFO] : ",m,sep="")
  logging(message)
}

Log.warn<-
function(m) {
  logging(paste("[WARN] : ",m,sep=""))
  traceback()
}

Log.err<-
function(m) {
  logging(paste("[ERROR] : ",m,sep=""))
  logging("[ERROR] : TEST FAILED")
  traceback()
}

logging<-
function(m) {
  cat(sprintf("[%s] %s\n", Sys.time(),m))
}

PASS_BANNER<-
function() {
  cat("\n")
  cat("########     ###     ######   ###### \n")
  cat("##     ##   ## ##   ##    ## ##    ##\n")
  cat("##     ##  ##   ##  ##       ##      \n")
  cat("########  ##     ##  ######   ###### \n")
  cat("##        #########       ##       ##\n")
  cat("##        ##     ## ##    ## ##    ##\n")
  cat("##        ##     ##  ######   ###### \n")
  cat("\n")
}

FAIL_BANNER<-
function() {
  cat("\n")
  cat("########    ###    #### ##       \n")
  cat("##         ## ##    ##  ##       \n")
  cat("##        ##   ##   ##  ##       \n")
  cat("######   ##     ##  ##  ##       \n")
  cat("##       #########  ##  ##       \n")
  cat("##       ##     ##  ##  ##       \n")
  cat("##       ##     ## #### ######## \n")
  cat("\n")
}

PASS<-
function() {
  PASS_BANNER()
  q("no",0,TRUE)
}

FAIL<-
function(e) {
  FAIL_BANNER()
  Log.err(e)
  q("no",1,TRUE) #exit with nonzero exit code
}

SKIP<-
function() {
  q("no",42,TRUE) #exit with nonzero exit code
}

WARN<-
function(w) {
  Log.warn(w)
}

#----------------------------------------------------------------------
# Print out a message with clear whitespace.
#
# Parameters:  x -- Message to print out.
#              n -- (optional) Step number.
#
# Returns:     none
#----------------------------------------------------------------------
heading <- function(x, n = -1) {
  Log.info("")
  Log.info("")
  if (n < 0) {
    Log.info(sprintf("STEP: %s", x))
  } else {
    Log.info(sprintf("STEP %2d: %s", n, x))
  }
  Log.info("")
  Log.info("")
}

#----------------------------------------------------------------------
# "Safe" system.  Error checks process exit status code.  stop() if it failed.
#
# Parameters:  x -- String of command to run (passed to system()).
#
# Returns:     none
#----------------------------------------------------------------------
safeSystem <- function(x) {
  print(sprintf("+ CMD: %s", x))
  res <- system(x)
  print(res)
  if (res != 0) {
    msg <- sprintf("SYSTEM COMMAND FAILED (exit status %d)", res)
    stop(msg)
  }
}

withWarnings <- function(expr) {
    myWarnings <- NULL
    wHandler <- function(w) {
        myWarnings <<- c(myWarnings, list(w))
        invokeRestart("muffleWarning")
    }
    val <- withCallingHandlers(expr, warning = wHandler)
    list(value = val, warnings = myWarnings)
    for(w in myWarnings) WARN(w)
}

cleanSummary <- function(mysum, alphabetical = FALSE) {
  # Returns string without leading or trailing whitespace
  trim <- function(x) { gsub("^\\s+|\\s+$", "", x) }

  lapply(1:ncol(mysum), {
    function(i) {
      nams <- sapply(mysum[,i], function(x) { trim(unlist(strsplit(x, ":"))[1]) })
      vals <- sapply(mysum[,i], function(x) {
        numMatch <- sum(unlist(strsplit(x, "")) == ":")
        # If only one colon, then it contains numeric data
        # WARNING: This assumes categorical levels don't contain colons
        if(is.na(numMatch) || numMatch <= 1) {
          as.numeric(unlist(strsplit(x, ":"))[2])
        } else {
          # Otherwise, return a string for min/max/quantile
          tmp <- unlist(strsplit(as.character(x), ":"))[-1]
          paste(tmp, collapse = ":")
        }
      })
      names(vals) <- nams
      vals <- vals[!is.na(nams)]
      if(alphabetical) vals <- vals[order(names(vals))]
      return(vals)
    }
  })
}

checkSummary <- function(object, expected, tolerance = 1e-6) {
  sumR <- cleanSummary(expected, alphabetical = TRUE)
  sumH2O <- cleanSummary(object, alphabetical = TRUE)

  expect_equal(length(sumH2O), length(sumR))
  lapply(1:length(sumR), function(i) {
    vecR <- sumR[[i]]; vecH2O <- sumH2O[[i]]
    expect_equal(length(vecH2O), length(vecR))
    expect_equal(names(vecH2O), names(vecR))
    for(j in 1:length(vecR))
      expect_equal(vecH2O[j], vecR[j], tolerance = tolerance)
  })
}

genDummyCols <- function(df, use_all_factor_levels = TRUE) {
  NUM <- function(x) { x[,sapply(x, is.numeric)] }
  FAC <- function(x) { x[,sapply(x, is.factor)]  }
  FAC_LEVS <- function(x) { sapply(x, function(z) { length(levels(z)) })}

  df_fac <- data.frame(FAC(df))
  if(ncol(df_fac) == 0) {
    DF <- data.frame(NUM(df))
    names(DF) <- colnames(df)[which(sapply(df, is.numeric))]
  } else {
    if(!"ade4" %in% rownames(installed.packages())) install.packages("ade4")
    require(ade4)

    df_fac_acm <- acm.disjonctif(df_fac)
    if (!use_all_factor_levels) {
      fac_offs <- cumsum(c(1, FAC_LEVS(df_fac)))
      fac_offs <- fac_offs[-length(fac_offs)]
      df_fac_acm <- data.frame(df_fac_acm[,-fac_offs])
    }
    DF <- data.frame(df_fac_acm, NUM(df))
    fac_nams <- mapply(function(x, cname) {
      levs <- levels(x)
      if(!use_all_factor_levels) levs <- levs[-1]
      paste(cname, levs, sep = ".") },
      df_fac, colnames(df)[which(sapply(df, is.factor))])
    fac_nams <- as.vector(unlist(fac_nams))
    fac_range <- 1:ncol(df_fac_acm)
    names(DF)[fac_range] <- fac_nams

    if(ncol(NUM(df)) > 0) {
      num_range <- (ncol(df_fac_acm)+1):ncol(DF)
      names(DF)[num_range] <- colnames(df)[which(sapply(df, is.numeric))]
    }
  }

  return(DF)
}

alignData <- function(df, center = FALSE, scale = FALSE, ignore_const_cols = TRUE, use_all_factor_levels = TRUE) {
  df.clone <- df
  is_num <- sapply(df.clone, is.numeric)
  if(any(is_num)) {
    df.clone[,is_num] <- scale(df.clone[,is_num], center = center, scale = scale)
    df.clone <- df.clone[, c(which(!is_num), which(is_num))]   # Move categorical column to front
  }

  if(ignore_const_cols) {
    is_const <- sapply(df.clone, function(z) { var(z, na.rm = TRUE) == 0 })
    if(any(is_const))
      df.clone <- df.clone[,!is_const]
  }
  genDummyCols(df.clone, use_all_factor_levels)
}

doTest<-
function(testDesc, test) {
    tryCatch(test_that(testDesc, withWarnings(test())), warning = function(w) WARN(w), error =function(e) FAIL(e))
    PASS()
}

setupSeed<-
function(seed = NULL, master_seed = FALSE) {
    possible_seed_path <- paste("./Rsandbox_", TEST.NAME, "/seed", sep = "")

    if (!is.null(seed)) {
        SEED <<- seed
        set.seed(seed)
        write.table(seed, possible_seed_path)
        cat("\n\n\n", paste("[INFO]: Using master SEED: ", seed), "\n\n\n\n")
    } else if (file.exists(possible_seed_path)) {
        fileseed <- read.table(possible_seed_path)[[1]]
        SEED <<- fileseed
        set.seed(fileseed)
        cat("\n\n\n", paste("[INFO]: Reusing seed for this test from test's Rsandbox", fileseed), "\n\n\n\n")
    } else {
        maxInt <- .Machine$integer.max
        seed <- sample(maxInt, 1)
        SEED <<- seed
        set.seed(seed)
        write.table(seed, possible_seed_path)
        cat("\n\n\n", paste("[INFO]: Generating new random SEED: ", seed), "\n\n\n\n")
    }
    Log.info(paste("USING SEED: ", SEED))
}

h2o_and_R_equal <- function(h2o_obj, r_obj, tolerance = 1e-6) {
  df_h2o_obj <- as.data.frame(h2o_obj)
  df_r_obj <- as.data.frame(r_obj)
  expect_equal(length(df_h2o_obj), length(df_r_obj))

  #Check NAs are in same places
  df_h2o_nas <- is.na(df_h2o_obj)
  df_r_nas <- is.na(df_r_obj)
  expect_true(all(df_h2o_nas == df_r_nas))

  #Check non-NAs are same vals
  df_h2o_obj_free <- df_h2o_obj[!df_h2o_nas]
  df_r_na_free <- df_r_obj[!df_r_nas]

  expect_equal(length(df_h2o_obj_free), length(df_r_na_free))
  if (length(df_r_na_free) > 0)
    expect_true(all(abs(df_h2o_obj_free - df_r_na_free) < tolerance))

}

#----------------------------------------------------------------------
# genRegressionData generate a random data set according to the following formula
# y = W * X + e where e is random Gaussian noise, W is randomly generated and
# X is the randomly generated predictors
#
# Parameters:  col_number -- Integer, number of predictors
#              row_number -- Integer, number of training data samples
#              max_w_value -- maximum weight/bias value allowed
#              min_w_value -- minimum weight/bias value allowed
#              max_p_value -- maximum predictor value allowed
#              min_p_value -- minimum predictor value allowed
#              noise_std -- noise standard deviation that is used to generate random noise
#
# Returns:     data frame containing the predictors and response as the last column
#----------------------------------------------------------------------
genRegressionData <- function(col_number, row_number, max_w_value, min_w_value, max_p_value, min_p_value, noise_std) {

  # generate random predictor
  data = matrix(runif(col_number*row_number, min_p_value, max_p_value), row_number, col_number)
  weight = matrix(runif(col_number, min_w_value, max_w_value), col_number, 1)  # generate random weight
  noise = matrix(rnorm(row_number, mean=0, sd=noise_std), row_number, 1)        # generate random noise
  bias = matrix(rep(runif(1, min_w_value, max_w_value), row_number), row_number, 1)   # random bias

  response = data %*% weight + bias + noise   # form the response

  training_data = as.data.frame(cbind(data, response))  # generate data frame from predictor and response

  return(training_data)
}


#----------------------------------------------------------------------
# genBinaryData generates training data set for Binomial
# classification for GLM algo.  For the Binomial family, the relationship between
# the response Y and predictor vector X is assumed to be
# Prob(Y = 1|X) = exp(W^T * X + e)/(1+exp(W^T * X + e))
# where e is the random Gaussian noise added to the response.
#
# Parameters:  col_number -- Integer, number of predictors
#              row_number -- Integer, number of training data samples
#              max_w_value -- maximum weight/bias value allowed
#              min_w_value -- minimum weight/bias value allowed
#              max_p_value -- maximum predictor value allowed
#              min_p_value -- minimum predictor value allowed
#              noise_std -- noise standard deviation that is used to generate random noise
#
# Returns:     data frame containing the predictors and response as the last column.  The
#              response in this case is integer starting from 0 to class_number-1
#----------------------------------------------------------------------
genBinaryData <- function(col_number, row_number, max_w_value, min_w_value, max_p_value, min_p_value, noise_std) {
  data = matrix(runif(col_number*row_number, min_p_value, max_p_value), row_number, col_number)
  weight = matrix(runif(col_number, min_w_value, max_w_value), col_number, 1)  # generate random weight
  noise = matrix(rnorm(row_number, mean=0, sd=noise_std), row_number, 1)        # generate random noise
  bias = matrix(rep(runif(1, min_w_value, max_w_value), row_number), row_number, 1)   # random bias

  temp = exp(data %*% weight + bias + noise)   # form the response
  prob1 = temp / (1+temp)   # form probability of y=1

  # calculate response as class with maximum probability
  response = matrix(0, row_number, 1)
  response[prob1>0.5] = 1

  training_data = as.data.frame(cbind(data, response))  # generate data frame from predictor and response

  return(training_data)
}

#----------------------------------------------------------------------
# hyperSpaceDimension calculate the possible number of gridsearch model
# that should be built based on the current hyper-space parameters specified.
# However, if your model contains bad parameter values, the actual number of
# models that can be built will be less.  You should take care of that yourself.
# Hence, this function will give you an upper bound of the actual model number.
#
# Parameters:  hyper_parameters -- Integer, number of .
#
# Returns:     integer representing the upper bound on number of grid search
# models that can be generated
#----------------------------------------------------------------------
hyperSpaceDimension <- function(hyper_parameters) {
  num_param = length(hyper_parameters)
  total_dim = 1

  for (index in 1:num_param) {
    total_dim = total_dim * length(hyper_parameters[[index]])
  }

  return(total_dim)
}

#----------------------------------------------------------------------
# This function given a grid_id list built by gridsearch will grab the model and
# go into the model and calculate the total amount of
# time it took to actually build all the models in second
#
# :param model_list: list of model built by gridsearch, cartesian or randomized
# :return: total_time_sec: total number of time in seconds in building all the models
#
# Parameters:  model_ids: list of model ids from which we can grab the actual model info
#
# Returns:     total_time_sec: total number of time in seconds in building all the models
#----------------------------------------------------------------------
find_grid_runtime <- function(model_ids) {
  total_run_time = 0

  all_models = lapply(model_ids, function(id) {model = h2o.getModel(id)})

  for (model in all_models) {   # run_time is in ms
    total_run_time = total_run_time + model@model$run_time

    # get run time of cross-validation
    for (xv_model in model@model$cross_validation_models) {
      temp_model = h2o.getModel(xv_model$name)
      total_run_time = total_run_time + temp_model@model$run_time
    }
  }

  return(total_run_time/1000.0)
}

#----------------------------------------------------------------------
# runMetricStop run the randomized gridsearch with values specified in the function argument lists and
# return true if the test passed or false if the test failed.  The metric stopping condition will be manually
# calculated and compare to the results returned by Java.
#
# Parameters:  predictor_names -- list of structures that contains all hyper-parameter specifications
#              response_name -- Integer, denoting how to generate model parameter value
#              train_data
#              family -- string, denoting family for GLM algo 'binomial' or 'gaussian'
#              nfolds -- integer, number of folds for CV
#              hyper_parameters -- equivalent to Python dict containing hyper-parameters for gridsearch
#              search_criteria -- equivalent to Python dict representing parameters passed to randomized gridsearch
#              is_decreasing -- boolean: true if metric is optimized by decreasing and vice versa
#              possible_model_number -- integer, possible number of grid search model built with currenty hyper-parameter
#
# Returns:     boolean representing test success/failure
#----------------------------------------------------------------------
runGLMMetricStop <- function(predictor_names, response_name, train_data, family, nfolds, hyper_parameters,
                             search_criteria, is_decreasing, possible_model_number, grid_name) {

  # start grid search
  glm_grid1 = h2o.grid("glm", grid_id=grid_name, x=predictor_names, y=response_name, training_frame=train_data,
                       family=family, nfolds=nfolds, hyper_params=hyper_parameters, search_criteria=search_criteria)

  tolerance = search_criteria[["stopping_tolerance"]]
  stop_round = search_criteria[["stopping_rounds"]]
  num_models_built = length(glm_grid1@model_ids)

  min_list_len = 2*stop_round
  metric_list = c()
  stop_now = FALSE

  # sort model_ids built by time, oldest one first
  sorted_model_metrics = sort_model_metrics_by_time(glm_grid1@model_ids, search_criteria[["stopping_metric"]])

  for (metric_value in sorted_model_metrics) {
    metric_list = c(metric_list, metric_value)

    if (length(metric_list) > min_list_len) {   # start processing when you have enough models
      stop_now = evaluate_early_stopping(metric_list, stop_round, tolerance, is_decreasing)
    }

    if (stop_now) {
      if (length(metric_list) < num_models_built) {

        Log.info("number of models built by gridsearch: ")
        print(num_models_built)
        Log.info("number of models built proposed by stopping metrics: ")
        print(length(metric_list))

        return(FALSE)
      } else {
        return(TRUE)
      }
    }
  }

  if (length(metric_list) == possible_model_number) {
    return(TRUE)
  } else {
    return(FALSE)
  }
}

#----------------------------------------------------------------------
# evaluate_early_stopping mimics the early stopping function as implemented in ScoreKeeper.java.
# Please see the Java file comment to see the explanation of how the early stopping works.
#
# Parameters: metric_list: list containing the optimization metric under consideration for gridsearch model
#             stop_round:  integer, determine averaging length
#             tolerance:   real, tolerance to see if the grid search model has improved enough to stop
#             is_decreasing:    bool: True if metric is optimized as it gets smaller and vice versa
#
# Returns:    bool indicating if we should stop early and sorted metric_list
#----------------------------------------------------------------------
evaluate_early_stopping <- function(metric_list, stop_round, tolerance, is_decreasing) {

  metric_len = length(metric_list)
  metric_list = sort(metric_list, decreasing=!(is_decreasing))

  start_len = 2*stop_round

  bestInLastK = mean(metric_list[1:stop_round])
  lastBeforeK = mean(metric_list[(stop_round+1):start_len])

  if (!(sign(bestInLastK)) == sign(lastBeforeK))
    return(FALSE)

  ratio = bestInLastK/lastBeforeK

  if (is.nan(ratio))
    return(FALSE)

  if (is_decreasing)
    return(!(ratio < (1-tolerance)))
  else
    return(!(ratio > (1+tolerance)))
}

#----------------------------------------------------------------------
# sort_model_metrics_by_time will sort the model by time.  The oldest model will come first.
# Next, it will build a list containing the metrics of the oldest model first followed by
# later model metrics.
#
# Parameters:  model_ids -- list of string containing model id which we can get a model out of
#              metric_name -- string, denoting the metric's name that we are optimizing over.
#
# Returns:     metric_list : list of metrics value sorted by time, oldest metric will come first
#----------------------------------------------------------------------
sort_model_metrics_by_time <- function(model_ids, metric_name) {
  all_models = lapply(model_ids, function(id) {model = h2o.getModel(id)})
  sorted_metrics = rep(0, length(model_ids))
  m_index = 1

  for (model_id in model_ids) {
    # find id of the model, starting from 0
    temp_list = strsplit(model_id, '_')[[1]]
    index = as.integer(temp_list[length(temp_list)])
    the_model = all_models[m_index][[1]]
    m_index = m_index + 1
    # get the metric value and put it in right place
    sorted_metrics[index+1] = the_model@model$cross_validation_metrics@metrics[[metric_name]]
  }

  return(sorted_metrics)
}

#----------------------------------------------------------------------
# summarize_failures will generate a failure message describing what tests for the
# randomized grid search has failed.  There are four tests conducted for randomized
# grid search.  A test_failed_array is passed as argument.  A failed test will have
# a value of 1.
#
# Parameters:  test_failed_array -- list of integer denoting if a test fail or pass.
#
# Returns:     failure_message : text describing failure messages
#----------------------------------------------------------------------
summarize_failures <- function(test_failed_array) {
  failure_message = ""
  if (test_failed_array[1] == 1)
    failure_message = "test 1 failed"

  if (test_failed_array[2] == 1)
    failure_message = paste(failure_message, "test 2 test max_models stopping condition failed", sep = ", ")

  if (test_failed_array[3] == 1)
    failure_message = paste(failure_message, "test 3 test max_runtime_secs stopping condition failed", sep = ", ")

  if (test_failed_array[4] == 1)
    failure_message = paste(failure_message, "test 4 test decreasing stopping metric failed", sep = ", ")

  if (test_failed_array[5] == 1)
    failure_message = paste(failure_message, "test 5 test increasing stopping metric failed", sep = ", ")

  return(failure_message)
}

#----------------------------------------------------------------------
# This function will compare a 2-D table results as a matrix
#
# Parameters:  table1, table2: 2D table from Java passed to R
#
# Returns:     Exception will be thrown if comparison failed
#----------------------------------------------------------------------
compare_tables <- function(table1, table2, tol=1e-6) {
  dim1 = dim(table1)
  dim2 = dim(table2)

  expect_equal(dim1, dim2)

  for (i in 1:dim1[1]) {
    for (j in 1:dim1[2]) {
      expect_equal(TRUE, (abs(table1[i,j]-table2[i,j]) < tol))
    }
  }
}

#----------------------------------------------------------------------
# This function will generate a random dataset for regression/binomial
# and multinomial.  Copied from Pasha.
#
# Parameters:  response_type should be "regression", "binomial" or "multinomial"
#----------------------------------------------------------------------
random_dataset <-
  function(response_type,
           max_row = 25000,
           min_row = 15000,
           max_col = 100,
           min_col = 20,
           testrow = 1000) {
    num_rows <- round(runif(1, min_row, max_row))
    num_cols <- round(runif(1, min_col, max_col))
    if (response_type == 'regression') {
      response_num = 1
    } else if (response_type == 'binomial') {
      response_num = 2
    } else {
      # assume all else as multinomial
      response_num = round(runif(1, 3, 10))
    }

    # generate all the fractions
    fractions <-
      c(runif(1, 0, 1),
        runif(1, 0, 1),
        runif(1, 0, 1),
        runif(1, 0, 1),
        runif(1, 0, 1))
    fractions <- fractions / sum(fractions)
    random_frame <-
      h2o.createFrame(
        rows = num_rows,
        cols = num_cols,
        randomize = TRUE,
        has_response = TRUE,
        categorical_fraction = fractions[1],
        integer_fraction = fractions[2],
        binary_fraction = fractions[3],
        time_fraction = fractions[4],
        string_fraction = 0,
        response_factors = response_num,
        missing_fraction = runif(1, 0, 0.05)
      )

    return(random_frame)
  }

#----------------------------------------------------------------------
# This function will generate a random dataset containing enum columns only.
# Copied from Pasha.
#
# Parameters:  denote factor range
#----------------------------------------------------------------------
random_dataset_enum_only <-
function(numFactors, num_rows, num_cols) {

  random_frame <-
  h2o.createFrame(
  rows = num_rows,
  cols = num_cols,
  randomize = TRUE,
  has_response = FALSE,
  categorical_fraction = 1,
  integer_fraction = 0,
  binary_fraction = 0,
  time_fraction = 0,
  string_fraction = 0,
  factor = numFactors,
  missing_fraction = runif(1, 0, 0.05)
  )

  return(random_frame)
}

#----------------------------------------------------------------------
# This function will generate a random dataset containing real and integer columns only.
# Copied from Pasha.
#
# Parameters:  denote factor range
#----------------------------------------------------------------------
random_dataset_numerics_only <-
function(integerRange, num_rows, num_cols) {

  random_frame <-
  h2o.createFrame(
  rows = num_rows,
  cols = num_cols,
  randomize = TRUE,
  has_response = FALSE,
  categorical_fraction = 0,
  integer_fraction = 0.9,
  binary_fraction = 0,
  time_fraction = 0,
  string_fraction = 0,
  integer_ranger = integerRange,
  missing_fraction = runif(1, 0, 0.05)
  )

  return(random_frame)
}

#----------------------------------------------------------------------
# This function will generate a random neural network in the form of
# a hidden layer matrix specifying the number of nodes per layer.
#
# Parameters:  actFunc is the activation function of the neural network
#----------------------------------------------------------------------
random_NN <- function(actFunc, max_layers, max_node_number) {
  # generate random neural network architecture
  no_hidden_layers <- round(runif(1, 1, max_layers))
  hidden <- c()
  hiddenDropouts <- c()
  for (ind in 1:no_hidden_layers) {
    hidden <- c(hidden, round(runif(1, 1, max_node_number)))

    if (grepl('Dropout', actFunc, fixed = TRUE)) {
      hiddenDropouts <- c(hiddenDropouts, runif(1, 0, 0.1))

    }
  }
  return(list("hidden" = hidden, "hiddenDropouts" = hiddenDropouts))
}

#----------------------------------------------------------------------
# This function will compare two frames and make sure they are equal.
# However, the frames must contain columns that can be converted to
# numeric.  The column names are not compared.
#
# Parameters:  frame1, frame2: H2O frames to be compared.
#              tolerance: tolerance of comparison
#----------------------------------------------------------------------
compareFrames <- function(frame1, frame2, prob=0.5, tolerance=1e-6) {
  expect_true(nrow(frame1) == nrow(frame2) && ncol(frame1) == ncol(frame2), info="frame1 and frame2 are different in size.")
  for (colInd in range(1, ncol(frame1))) {
    temp1=as.numeric(frame1[,colInd])
    temp2=as.numeric(frame2[,colInd])
    for (rowInd in range(1,nrow(frame1))) {
      if (runif(1,0,1) < prob)
        if (is.na(temp1[rowInd, 1])) {
          expect_true(is.na(temp2[rowInd, 1]), info=paste0("Errow at row ", rowInd, ". Frame is value is na but Frame 2 value is ", temp2[rowInd,1]))
        } else {
          expect_true((abs(temp1[rowInd,1]-temp2[rowInd,1])/max(1,abs(temp1[rowInd,1]), abs(temp2[rowInd,1])))< tolerance, info=paste0("Error at row ", rowInd, ". Frame 1 value ", temp1[rowInd,1], ". Frame 2 value ", temp2[rowInd,1]))
        }
    }
  }
}

assertCorrectSkipColumns <-
  function(inputFileName,
           f1R,
           skip_columns,
           use_import,
           allFrameTypes,
           columns_skipped=1) {
    if (use_import) {
      wholeFrame <<-
        h2o.importFile(inputFileName, skipped_columns = skip_columns)
    } else  {
      wholeFrame <<-
        h2o.uploadFile(inputFileName, skipped_columns = skip_columns)
    }
<<<<<<< HEAD
    
=======

>>>>>>> 9309a8e3
    expect_true(h2o.nrow(wholeFrame) == nrow(f1R))
    cfullnames <- names(f1R)
    f2R <- as.data.frame(wholeFrame)
    cskipnames <- names(f2R)
    skipcount <- 1
    rowNum <- h2o.nrow(f1R)
    for (ind in c(1:length(cfullnames))) {
      if (cfullnames[ind] == cskipnames[skipcount]) {
        if ((skipcount %% columns_skipped) == 0) {
          # only tests half of the columns to save time
          print("testing one column at a time....")
          if (allFrameTypes[ind] == "uuid")
            continue
          for (rind in c(1:rowNum)) {
            if (is.na(f1R[rind, ind]))
              expect_true(
                is.na(f2R[rind, skipcount]),
                info = paste0(
                  "expected NA but received: ",
                  f2R[rind, skipcount],
                  " in row: ",
                  rind,
                  " with column name: ",
                  cfullnames[ind],
                  " and skipped column name ",
                  cskipnames[skipcount],
                  sep = " "
                )
              )
<<<<<<< HEAD
            else if (is.numeric(f1R[rind, ind])) {
=======
            else if (is.numeric(f1R[rind, ind]) || is.factor(f1R[rind, ind])) {
>>>>>>> 9309a8e3
              if (allFrameTypes[ind] == 'time')
                expect_true(
                  abs(f1R[rind, ind] - f2R[rind, skipcount]) < 10,
                  info = paste0(
                    "expected: ",
                    f1R[rind, ind],
                    " but received: ",
                    f2R[rind, skipcount],
                    " in row: ",
                    rind,
                    " with column name: ",
                    cfullnames[ind],
                    " and skipped column name ",
                    cskipnames[skipcount],
                    sep = " "
                  )
                )
<<<<<<< HEAD
              
              else
                expect_true(
                  abs(f1R[rind, ind] - f2R[rind, skipcount]) < 1e-10,
=======

              else {
                  temp1 <- as.numeric(f1R[rind, ind])
                  temp2 <- as.numeric(f2R[rind, skipcount])
                expect_true(
                  abs(temp1 - temp2) < 1e-10,
>>>>>>> 9309a8e3
                  info = paste0(
                    "expected: ",
                    f1R[rind, ind],
                    " but received: ",
                    f2R[rind, skipcount],
                    " in row: ",
                    rind,
                    " with column name: ",
                    cfullnames[ind],
                    " and skipped column name ",
                    cskipnames[skipcount],
                    sep = " "
                  )
                )
<<<<<<< HEAD
=======
              }
>>>>>>> 9309a8e3
            } else
              expect_true(
                f1R[rind, ind] == f2R[rind, skipcount],
                info = paste0(
                  "expected: ",
                  f1R[rind, ind],
                  " but received: ",
                  f2R[rind, skipcount],
                  " in row: ",
                  rind,
                  " with column name: ",
                  cfullnames[ind],
                  " and skipped column name ",
                  cskipnames[skipcount],
                  sep = " "
                )
              )
          }
        }
          skipcount <- skipcount + 1
          if (skipcount > h2o.ncol(f2R))
            break

      }
    }
    print("Test completed!")
  }

compareFramesSVM <- function(f1, f2Svm, prob=0.5, tolerance=1e-6) {
  frame1 <- as.data.frame(f1)
  frame2 <- as.data.frame(f2Svm)

  expect_true(nrow(frame1) == nrow(frame2) && ncol(frame1) == ncol(frame2), info="frame1 and frame2 are different in size.")

  for (colInd in range(1, ncol(frame1))) {
    temp1=frame1[,colInd]
    temp2=frame2[,colInd]
    for (rowInd in range(1,nrow(frame1))) {
      if (runif(1,0,1) < prob)
      if (is.na(temp1[rowInd])) {
        expect_true(abs(temp2[rowInd])<tolerance, info=paste0("Errow at row ", rowInd, ". Frame is value is na but Frame 2 value is ", temp2[rowInd]))
      } else {
        expect_true((abs(temp1[rowInd]-temp2[rowInd])/max(1,abs(temp1[rowInd]), abs(temp2[rowInd])))< tolerance, info=paste0("Error at row ", rowInd, ". Frame 1 value ", temp1[rowInd], ". Frame 2 value ", temp2[rowInd]))
      }
    }
  }
}

compareStringFrames <- function(frame1, frame2, prob=0.5) {
  expect_true(nrow(frame1) == nrow(frame2) && ncol(frame1) == ncol(frame2), info="frame1 and frame2 are different in size.")
  dframe1 <- as.data.frame(frame1)
  dframe2 <- as.data.frame(frame2)
  cnames1 <- names(dframe1)
  cnames2 <- names(dframe2)
  for (colInd in range(1, ncol(frame1))) {
    temp1 <- dframe1[cnames1[colInd]]
    temp2 <- dframe2[cnames2[colInd]]
    if (runif(1,0,1)< prob)
      expect_true(sum(temp1==temp2)==nrow(frame1), info=paste0("Errow at column ", colInd, ". Frame is value is ", temp1, " , but Frame 2 value is ", temp2))
  }
}

calAccuracy <- function(rframe1, rframe2) {
  correctC = 0.0
  fLen = length(rframe1)
  for (ind in c(1:fLen)) {
    if (rframe1[ind]==rframe2[ind]) {
      correctC = correctC+1.0
    }
  }
  return(correctC/fLen)
}

buildModelSaveMojoTrees <- function(params, model_name) {
  if (model_name == "glm") {
    model <- do.call("h2o.gbm", params)
  } else {
    model <- do.call("h2o.randomForest", params)
  }
  model_key <- model@model_id
  tmpdir_name <- filePath(sandbox(), as.character(Sys.getpid()), fsep=.Platform$file.sep)
  if (.Platform$OS.type == "windows") {
    shell(sprintf("C:\\cygwin64\\bin\\rm.exe -fr %s", normalizePath(tmpdir_name)))
    shell(sprintf("C:\\cygwin64\\bin\\mkdir.exe -p %s", normalizePath(tmpdir_name)))
  } else {
    safeSystem(sprintf("rm -fr %s", tmpdir_name))
    safeSystem(sprintf("mkdir -p %s", tmpdir_name))
  }
  h2o.saveMojo(model, path = tmpdir_name, force = TRUE) # save mojo
  h2o.saveModel(model, path = tmpdir_name, force=TRUE) # save model to compare mojo/h2o predict offline

  return(list("model"=model, "dirName"=tmpdir_name))
}

buildModelSaveMojoGLM <- function(params) {
  model <- do.call("h2o.glm", params)
  model_key <- model@model_id
  tmpdir_name <- sprintf("%s/tmp_model_%s", sandbox(), as.character(Sys.getpid()))
  if (.Platform$OS.type == "windows") {
    shell(sprintf("C:\\cygwin64\\bin\\rm.exe -fr %s", normalizePath(tmpdir_name)))
    shell(sprintf("C:\\cygwin64\\bin\\mkdir.exe -p %s", normalizePath(tmpdir_name)))
  } else {
    safeSystem(sprintf("rm -fr %s", tmpdir_name))
    safeSystem(sprintf("mkdir -p %s", tmpdir_name))
  }
  h2o.saveMojo(model, path = tmpdir_name, force = TRUE) # save mojo
  h2o.saveModel(model, path = tmpdir_name, force=TRUE) # save model to compare mojo/h2o predict offline

  return(list("model"=model, "dirName"=tmpdir_name))
}

buildModelSaveMojoGLRM <- function(params) {
  model <- do.call("h2o.glrm", params)
  model_key <- model@model_id
  tmpdir_name <- sprintf("%s/tmp_model_%s", sandbox(), as.character(Sys.getpid()))
  if (.Platform$OS.type == "windows") {
    shell(sprintf("C:\\cygwin64\\bin\\rm.exe -fr %s", normalizePath(tmpdir_name)))
    shell(sprintf("C:\\cygwin64\\bin\\mkdir.exe -p %s", normalizePath(tmpdir_name)))
  } else {
    safeSystem(sprintf("rm -fr %s", tmpdir_name))
    safeSystem(sprintf("mkdir -p %s", tmpdir_name))
  }
  h2o.saveMojo(model, path = tmpdir_name, force = TRUE) # save mojo
  h2o.saveModel(model, path = tmpdir_name, force=TRUE) # save model to compare mojo/h2o predict offline

  return(list("model"=model, "dirName"=tmpdir_name))
}

mojoH2Opredict<-function(model, tmpdir_name, filename, get_leaf_node_assignment=FALSE, glrmReconstruct=FALSE) {
  newTest <- h2o.importFile(filename)
  predictions1 <- h2o.predict(model, newTest)

  a = strsplit(tmpdir_name, '/')
  endIndex <-(which(a[[1]]=="h2o-r"))-1
  genJar <-
  paste(a[[1]][1:endIndex], collapse='/')

  if (.Platform$OS.type == "windows") {
    cmd <-
    sprintf(
    "java -ea -cp %s/h2o-assemblies/genmodel/build/libs/genmodel.jar -Xmx4g -XX:ReservedCodeCacheSize=256m hex.genmodel.tools.PredictCsv --header --mojo %s/%s --input %s/in.csv --output %s/out_mojo.csv",
    genJar,
    tmpdir_name,
    paste(model_key, "zip", sep = '.'),
    tmpdir_name,
    tmpdir_name
    )
  } else {
    cmd <-
    sprintf(
    "java -ea -cp %s/h2o-assemblies/genmodel/build/libs/genmodel.jar -Xmx12g -XX:ReservedCodeCacheSize=256m hex.genmodel.tools.PredictCsv --mojo %s/%s --input %s/in.csv --output %s/out_mojo.csv --decimal",
    genJar,
    tmpdir_name,
    paste(model@model_id, "zip", sep = '.'),
    tmpdir_name,
    tmpdir_name
    )
  }

  if (get_leaf_node_assignment) {
    cmd<-paste(cmd, "--leafNodeAssignment")
    predictions1 = h2o.predict_leaf_node_assignment(model, newTest)
  }

  if (glrmReconstruct) {
    cmd <- paste(cmd, "--glrmReconstruct", sep=" ")
  }

  safeSystem(cmd)  # perform mojo prediction
  predictions2 = h2o.importFile(paste(tmpdir_name, "out_mojo.csv", sep =
  '/'), header=T)

  if (glrmReconstruct || !(model@algorithm=="glrm")) {
    return(list("h2oPredict"=predictions1, "mojoPredict"=predictions2))
  } else {
    return(list("frameId"=h2o.getId(newTest), "mojoPredict"=predictions2))
  }
}

assert_partialPlots_twoDTable_equal <- function(table1, table2) {
  checkEqualsNumeric(table1[, "mean_response"], table2[, "mean_response"][1:length(table1[, "mean_response"])])
  checkEqualsNumeric(table1[, "stddev_response"], table2[, "stddev_response"][1:length(table1[, "mean_response"])])
  checkEqualsNumeric(table1[, "std_error_mean_response"], table2[, "std_error_mean_response"][1:length(table1[, "mean_response"])])
}

manual_partial_dependency <- function(model, dataframe, xlist, xname, weight_vector, target_index) {
  nrow <- h2o.nrow(dataframe)
  ncol <- h2o.ncol(dataframe)
  weightedStats <- matrix(0, 3, length(xlist))
  xnames <- h2o.names(dataframe)
  temp <- (xnames != xname)
  xnames_list <- xnames[temp]
  rowIndex <- 1

  for (xval in xlist) {
    sumEle <- 0.0
    sumEleSq <- 0.0
    sumWeight <- 0.0
    nonZero <- 0

    tempFrame <- dataframe[xnames_list]
    if (!is.nan(xval)) { # only do this for nonNAs
    tempcol <- as.h2o(matrix(xval, nrow, 1))
    colnames(tempcol) <- xname
    tempFrame <- h2o.cbind(tempFrame, tempcol)
    }
    pred <- h2o.predict(model, tempFrame)
    predRow <- h2o.nrow(pred)
    predF <- as.data.frame(pred)
    m <- sqrt(1.0/predRow)
    for (rIndex in c(1:predRow)) {
      val <- predF[rIndex, target_index]
      weight <- weight_vector[rIndex, 1]

      if ((abs(weight) > 0) && !is.nan(val)) {
        tempV <- val*weight
        sumEle <- sumEle+tempV
        sumEleSq <- sumEleSq+tempV*val
        sumWeight <- sumWeight+weight
        nonZero <- nonZero+1
      }
    }
    scale <- nonZero/(nonZero-1.0)
    weightedStats[1, rowIndex] <- sumEle/sumWeight
    weightedStats[2, rowIndex] <- sqrt((sumEleSq/sumWeight-weightedStats[1, rowIndex]*weightedStats[1, rowIndex])*scale)
    weightedStats[3, rowIndex] <- weightedStats[2, rowIndex]*m
    rowIndex <- rowIndex+1
  }
  return(weightedStats)
}

# The following two functions are written for comparing results of h2o.partialplots only.
assert_twoDTable_array_equal <- function(table1, arraymean, arraystd, arraystderr) {
  checkEqualsNumeric(table1[, "mean_response"], arraymean)
  checkEqualsNumeric(table1[, "stddev_response"], arraystd)
  checkEqualsNumeric(table1[, "std_error_mean_response"], arraystderr)

}
assert_twoDTable_equal <- function(table1, table2) {
  checkEqualsNumeric(table1[, "mean_response"], table2[, "mean_response"][1:length(table1[, "mean_response"])])
  checkEqualsNumeric(table1[, "stddev_response"], table2[, "stddev_response"][1:length(table1[, "mean_response"])])
  checkEqualsNumeric(table1[, "std_error_mean_response"], table2[, "std_error_mean_response"][1:length(table1[, "mean_response"])])
}

assertCorrectSkipColumnsNamesTypes <- function(originalFile, parsePath, skippedColumns, all_column_names, all_column_types, mode, allFrameTypes) {
    colnames <- c()
    coltype <- c()
    colidx <- c()

    for (cind in c(1:length(all_column_names)))  {
        if (!(cind %in% skippedColumns)) {
            colnames <- c(colnames, all_column_names[cind])
            coltype <- c(coltype, all_column_types[[cind]])
            colidx <- c(colidx, cind)
        }
    }

    if (mode == 0) # use by by.col.names
      coltypes <- list(by.col.name=colnames, types=coltype)
    else if (mode==1) # use by.col.idx
      coltypes <- list(by.col.idx=colidx, types=coltype)
    else
    coltypes <- coltype

    if (mode == 0)  {
        # use both name and type
        f1 <- h2o.importFile(parsePath, col.names = colnames, col.types = coltypes, skipped_columns=skippedColumns)
    } else if (mode == 1) {
        f1 <- h2o.uploadFile(parsePath, col.names = colnames, skipped_columns=skippedColumns)
    } else {
        f1 <- h2o.importFile(parsePath, col.types = coltypes, skipped_columns=skippedColumns)
    }

    expect_true(h2o.nrow(originalFile) == h2o.nrow(f1))
  #  expect_true(h2o.nrow(f2) == h2o.nrow(f1))
    cfullnames <- names(originalFile)
    originalR <- as.data.frame(originalFile)
    f1R <- as.data.frame(f1)
  #  f2R <- as.data.frame(f2)
    cskipnames <- names(f1R)
    skipcount <- 1
    rowNum <- h2o.nrow(f1)
    for (ind in c(1:length(cfullnames))) {
        if (cfullnames[ind] == cskipnames[skipcount]) {
            if (allFrameTypes[ind] == "uuid")
            continue
            for (rind in c(1:rowNum)) {
                if (is.na(originalR[rind, ind])) {
                    expect_true(
                    is.na(f1R[rind, skipcount]),
                    info = paste0(
                    "expected NA but received: ",
                    f1R[rind, skipcount],
                    " in row: ",
                    rind,
                    " with column name: ",
                    cfullnames[ind],
                    " and skipped column name ",
                    cskipnames[skipcount],
                    sep = " "
                    )
                    )

                } else if (is.numeric(originalR[rind, ind])) {
                    if (allFrameTypes[ind] == 'time') {
                        expect_true(
                        abs(f1R[rind, ind] - originalR[rind, skipcount]) < 10,
                        info = paste0(
                        "expected: ",
                        originalR[rind, ind],
                        " but received: ",
                        f1R[rind, skipcount],
                        " in row: ",
                        rind,
                        " with column name: ",
                        cfullnames[ind],
                        " and skipped column name ",
                        cskipnames[skipcount],
                        sep = " "
                        )
                        )

                    } else {
                        expect_true(
                        abs(originalR[rind, ind] - f1R[rind, skipcount]) < 1e-10,
                        info = paste0(
                        "expected: ",
                        originalR[rind, ind],
                        " but received: ",
                        f1R[rind, skipcount],
                        " in row: ",
                        rind,
                        " with column name: ",
                        cfullnames[ind],
                        " and skipped column name ",
                        cskipnames[skipcount],
                        sep = " "
                        )
                        )

                    }
                } else {
                    expect_true(
                    originalR[rind, ind] == f1R[rind, skipcount],
                    info = paste0(
                    "expected: ",
                    originalR[rind, ind],
                    " but received: ",
                    f1R[rind, skipcount],
                    " in row: ",
                    rind,
                    " with column name: ",
                    cfullnames[ind],
                    " and skipped column name ",
                    cskipnames[skipcount],
                    sep = " "
                    )
                    )
                }
            }

            skipcount <- skipcount + 1
            if (skipcount > h2o.ncol(f1))
              break
        }
    }
    print("Test completed!")
}<|MERGE_RESOLUTION|>--- conflicted
+++ resolved
@@ -882,11 +882,7 @@
       wholeFrame <<-
         h2o.uploadFile(inputFileName, skipped_columns = skip_columns)
     }
-<<<<<<< HEAD
-    
-=======
-
->>>>>>> 9309a8e3
+
     expect_true(h2o.nrow(wholeFrame) == nrow(f1R))
     cfullnames <- names(f1R)
     f2R <- as.data.frame(wholeFrame)
@@ -916,11 +912,7 @@
                   sep = " "
                 )
               )
-<<<<<<< HEAD
-            else if (is.numeric(f1R[rind, ind])) {
-=======
             else if (is.numeric(f1R[rind, ind]) || is.factor(f1R[rind, ind])) {
->>>>>>> 9309a8e3
               if (allFrameTypes[ind] == 'time')
                 expect_true(
                   abs(f1R[rind, ind] - f2R[rind, skipcount]) < 10,
@@ -938,19 +930,11 @@
                     sep = " "
                   )
                 )
-<<<<<<< HEAD
-              
-              else
-                expect_true(
-                  abs(f1R[rind, ind] - f2R[rind, skipcount]) < 1e-10,
-=======
-
               else {
                   temp1 <- as.numeric(f1R[rind, ind])
                   temp2 <- as.numeric(f2R[rind, skipcount])
                 expect_true(
                   abs(temp1 - temp2) < 1e-10,
->>>>>>> 9309a8e3
                   info = paste0(
                     "expected: ",
                     f1R[rind, ind],
@@ -965,10 +949,7 @@
                     sep = " "
                   )
                 )
-<<<<<<< HEAD
-=======
               }
->>>>>>> 9309a8e3
             } else
               expect_true(
                 f1R[rind, ind] == f2R[rind, skipcount],
